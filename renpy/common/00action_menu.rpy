--- conflicted
+++ resolved
@@ -318,12 +318,8 @@
               that should be opened in a web browser.
 
             If `help` is None, :var:`config.help` is used as the default
-<<<<<<< HEAD
             value. If it is also None, the :var:`config.help_screen` screen
             is shown in a new context, if it exists. Otherwise, does nothing.
-=======
-            value.
->>>>>>> 77236946
         """
 
         def __init__(self, help=None):
