﻿# Copyright 2004-2022 Tom Rothamel <pytom@bishoujo.us>
#
# Permission is hereby granted, free of charge, to any person
# obtaining a copy of this software and associated documentation files
# (the "Software"), to deal in the Software without restriction,
# including without limitation the rights to use, copy, modify, merge,
# publish, distribute, sublicense, and/or sell copies of the Software,
# and to permit persons to whom the Software is furnished to do so,
# subject to the following conditions:
#
# The above copyright notice and this permission notice shall be
# included in all copies or substantial portions of the Software.
#
# THE SOFTWARE IS PROVIDED "AS IS", WITHOUT WARRANTY OF ANY KIND,
# EXPRESS OR IMPLIED, INCLUDING BUT NOT LIMITED TO THE WARRANTIES OF
# MERCHANTABILITY, FITNESS FOR A PARTICULAR PURPOSE AND
# NONINFRINGEMENT. IN NO EVENT SHALL THE AUTHORS OR COPYRIGHT HOLDERS BE
# LIABLE FOR ANY CLAIM, DAMAGES OR OTHER LIABILITY, WHETHER IN AN ACTION
# OF CONTRACT, TORT OR OTHERWISE, ARISING FROM, OUT OF OR IN CONNECTION
# WITH THE SOFTWARE OR THE USE OR OTHER DEALINGS IN THE SOFTWARE.

# This file contains code that helps support the development of Ren'Py
# games.

# List styles.

screen _developer:

    zorder 1051
    modal True

    frame:
        style_prefix ""

        has side "t c b":
            spacing gui._scale(10)

        label _(u"Developer Menu")

        fixed:
            vbox:

                textbutton _("Interactive Director (D)"):
                    action [ director.Start(), Hide("_developer") ]
                textbutton _("Reload Game (Shift+R)"):
                    action renpy.reload_script
                textbutton _("Console (Shift+O)"):
                    action [ Hide("_developer"), _console.enter ]
                textbutton _("Variable Viewer"):
                    action ui.callsinnewcontext("_debugger_screen")
                textbutton _("Persistent Data Viewer"):
                    action ui.callsinnewcontext("_persistent_explorer")
                textbutton _("Image Location Picker"):
                    action ui.callsinnewcontext("_image_location_picker")
                textbutton _("Filename List"):
                    action ui.callsinnewcontext("_filename_list")

                if not renpy.get_screen("_image_load_log"):
                    textbutton _("Show Image Load Log (F4)"):
                        action Show("_image_load_log")
                else:
                    textbutton _("Hide Image Load Log (F4)"):
                        action Hide("_image_load_log")

                textbutton _("Image Attributes"):
                    action ui.callsinnewcontext("_image_attributes")

                if bubble.active:

                    textbutton _("Speech Bubble Editor"):
                        action [ SetField(bubble.shown, "value", True), Hide("_developer") ]

        hbox:
            spacing gui._scale(25)

            textbutton _(u"Return"):
                action Hide("_developer")
                size_group "developer"


screen _image_attributes():

    frame:
        style_prefix ""
        right_padding 0

        has side "c b":
            spacing gui._scale(10)


        vbox:
            label _("Image Attributes")


            for name in renpy.get_hidden_tags():
                $ attributes = " ".join(renpy.get_attributes(name))
                text _("[name] [attributes] (hidden)")

            for name in renpy.get_showing_tags():
                $ attributes = " ".join(renpy.get_attributes(name))
                text _("[name] [attributes]")

        hbox:
            spacing gui._scale(25)

            textbutton _(u"Return"):
                action Return(True)


    pass

label _image_attributes:

    call _enter_game_menu

    call screen _image_attributes

    return


screen _variable_viewer(all_entries, deleted_entries):

    zorder 1010
    modal True
    default show_deleted = True
    python:
        if show_deleted:
            entries = all_entries
        else:
            entries = [(n, v) for n, v in all_entries if n not in deleted_entries]

    frame:
        style_prefix ""
        right_padding 0

        has side "t c b":
            spacing gui._scale(10)

        label _("Variable Viewer")

        viewport:
            scrollbars "both"
            child_size (4000, 0)
            yfill True
            xfill True
            mousewheel True

            vbox:

                if not entries:
                    text _("Nothing to inspect.")

                for vn, value in entries:
                    text "[vn] = [value!q]"

        hbox:
            spacing gui._scale(25)

            textbutton _(u"Return"):
                action Return(True)
            if all_entries and deleted_entries:
                textbutton (_(u"Hide deleted") if show_deleted else _(u"Show deleted")):
                    action ToggleScreenVariable("show_deleted")


label _debugger_screen:

    call _enter_game_menu

    python hide:

        import reprlib
        aRepr = reprlib.Repr()
        aRepr.maxstring = 120

        entries = [ ]
        deleted_entries = set()

        for sn, d in renpy.python.store_dicts.items():

            if sn.startswith("store._"):
                continue

            for vn in d.ever_been_changed:

                if vn.startswith("__00"):
                    continue

                if vn.startswith("_") and not vn.startswith("__"):
                    continue

                if vn not in d:
                    value = "deleted"
                else:
                    value = aRepr.repr(d[vn])

                if vn == "nvl_list":
                    continue

                name = (sn + "." + vn)[6:]

                if vn not in d:
                    deleted_entries.add(name)

                entries.append((name, value))

        entries.sort(key=lambda e : e[0])

        renpy.call_screen("_variable_viewer", all_entries=entries, deleted_entries=deleted_entries)

    return

<<<<<<< HEAD
screen _persistent_data_viewer(entries):

    zorder 1010
    modal True

    frame:
        style_prefix ""
        right_padding 0

        has side "t c b":
            spacing gui._scale(10)

        label _("Persistent Data Viewer")

        viewport:
            scrollbars "both"
            child_size (4000, 0)
            yfill True
            xfill True
            mousewheel True

            vbox:

                if not entries:
                    text _("Nothing to inspect.")

                for vn, value in entries:
                    text "[vn] = [value!q]"

        hbox:
            spacing gui._scale(25)

            textbutton _(u"Return"):
                action Return(True)

label _persistent_explorer:

    call _enter_game_menu

    python hide:
        import reprlib
        aRepr = reprlib.Repr()
        aRepr.maxstring = 120

        entries = []

        for vn in sorted(persistent._keys()):
            if vn.startswith("__00"):
                continue

            if vn.startswith("_") and not vn.startswith("__"):
                continue

            value = aRepr.repr(getattr(persistent, vn))

            entries.append((vn, value))

        renpy.call_screen("_persistent_data_viewer", entries=entries)

    return

label _theme_test:

    call _enter_game_menu

    python hide:

        # Never gets pickled
        def role(b):
            if b:
                return "selected_"
            else:
                return ""

        toggle_var = True
        adj = ui.adjustment(100, 25, page=25, adjustable=True)

        while True:

            ui.window(style=style.gm_root)
            ui.null()

            # Buttons
            ui.hbox(box_spacing=10, xpos=10, ypos=10)

            ui.vbox(box_spacing=10)

            sg = "theme_test"

            ui.frame(style='menu_frame')
            ui.vbox()
            layout.label("Button", None)
            ui.textbutton("Button", size_group=sg, clicked=ui.returns("gndn"))
            ui.textbutton("Button (Selected)", size_group=sg, clicked=ui.returns("gndn"), role=role(True))
            ui.textbutton("Small", clicked=ui.returns("gndn"), style='small_button')
            ui.close()

            ui.frame(style='menu_frame')
            ui.vbox()
            layout.label("Radio Button", None)
            ui.textbutton("True", size_group=sg, clicked=ui.returns("set"), role=role(toggle_var), style='radio_button')
            ui.textbutton("False", size_group=sg, clicked=ui.returns("unset"), role=role(not toggle_var), style='radio_button')
            ui.close()

            ui.frame(style='menu_frame')
            ui.vbox()
            layout.label("Check Button", None)
            ui.textbutton("Check Button", size_group=sg, clicked=ui.returns("toggle"), role=role(toggle_var), style='check_button')
            ui.close()

            ui.frame(style='menu_frame')
            ui.vbox(box_spacing=2)
            ui.bar(adjustment=adj, style='bar', xmaximum=200)
            ui.bar(adjustment=adj, style='slider', xmaximum=200)
            ui.bar(adjustment=adj, style='scrollbar', xmaximum=200)
            ui.close()

            ui.close() # vbox

            ui.frame(style='menu_frame')
            ui.hbox(box_spacing=2)
            ui.bar(adjustment=adj, style='vbar', ymaximum=200)
            ui.bar(adjustment=adj, style='vslider', ymaximum=200)
            ui.bar(adjustment=adj, style='vscrollbar', ymaximum=200)
            ui.close()

            ui.frame(style='menu_frame', xmaximum=0.95)
            ui.vbox(box_spacing=20)
            layout.prompt("This is a prompt. We've made this text long enough to wrap around so it fills multiple lines.", None)
            ui.close()

            ui.close() # hbox

            ui.frame(style='menu_frame', xalign=.01, yalign=.99)
            ui.textbutton(_("Return to the developer menu"), clicked=ui.returns("return"))

            rv = ui.interact()
            if rv == "return":
                break

            elif rv == "set":
                toggle_var = True
            elif rv == "unset":
                toggle_var = False
            elif rv == "toggle":
                toggle_var = not toggle_var

    return

=======
>>>>>>> a494d160

# Not used any more, but may be in save files.
init -1050 python:
    config.missing_background = "black"


# Not used any more, but may be in save files.
screen _missing_images:
    pass

init 1050 python:

    if config.developer:

        def __missing_show_callback(name, what, layer):
            if layer != 'master':
                return False

            if not renpy.count_displayables_in_layer(layer):
                p = Placeholder("bg")
            else:
                p = Placeholder()

            return p._duplicate(p._args.copy(args=what))

        def __missing_hide_callback(name, layer):
            if layer != 'master':
                return False

            return True

        def __missing_scene_callback(layer):
            if layer != 'master':
                return False

            return True

        if config.missing_scene is None:
            config.missing_scene = __missing_scene_callback

        if config.missing_show is None:
            config.missing_show = __missing_show_callback

        if config.missing_hide is None:
            config.missing_hide = __missing_hide_callback


init python:

    class __ImageLocationPickerData:

        def __init__(self):
            self.position = None
            self.rectangle = None
            self.clipboard = None

        def set_position(self, position):
            self.position = position
            renpy.restart_interaction()

        def set_rectangle(self, rectangle):
            self.rectangle = rectangle
            renpy.restart_interaction()

        def finish_rectangle(self, rectangle):
            self.rectangle = rectangle
            renpy.restart_interaction()

            x, y, w, h = self.rectangle

            if w or h:
                text = repr((x, y, w, h))
                self.clipboard = __("Rectangle copied to clipboard.")
            else:
                text = repr((x, y))
                self.clipboard = __("Position copied to clipboard.")

            import pygame
            pygame.scrap.put(pygame.scrap.SCRAP_TEXT, text.encode("utf-8"))

        def get_text(self):
            text = [ ]

            if self.rectangle and self.rectangle[2] and self.rectangle[3]:
                x, y, w, h = self.rectangle

                if w or h:
                    text.append(__("Rectangle: %r") % ((x, y, w, h),))

            if self.position:
                text.append(__("Mouse position: %r") % (self.position,))

            if self.clipboard:
                text.append(self.clipboard)

            text.append(__("Right-click or escape to quit."))

            return "\n".join(text)


screen _image_location_picker_image(image_name):

    default ilpd = __ImageLocationPickerData()

    viewport:
        edgescroll (40, 400)

        fixed:
            fit_first True

            add image_name
            areapicker:
                persist True
                add "#0ff4"

                position ilpd.set_position
                changed ilpd.set_rectangle
                finished ilpd.finish_rectangle

    text ilpd.get_text():
        align (0.0, 1.0)
        style "_text"
        size 14
        color "#fff"
        outlines [ (1, "#000", 0, 0) ]

    key "game_menu" action Return(True)


screen _image_location_picker(image_files):

    default filter = ""

    frame:
        style_prefix ""

        has side "t c b":
            spacing gui._scale(10)

        vbox:
            label _(u"Image Location Picker")

            hbox:
                text _("Type to filter: ")
                input value ScreenVariableInputValue("filter")

        viewport:
            xfill True
            yfill True
            scrollbars "both"
            mousewheel True

            has vbox

            for fn in [ i for i in image_files if filter.lower() in i.lower() ]:

                textbutton "[fn!q]":
                    action Return(fn)
                    style_suffix "small_button"

        hbox:
            spacing gui._scale(25)

            textbutton _(u"Return"):
                action Return(False)


label _image_location_picker:

    call _enter_game_menu

    scene black

    python hide:

        image_files = [ ]

        for fn in renpy.list_files():
            if fn[0] == "_":
                continue

            lfn = fn.lower()

            for i in config.image_extensions:
                if lfn.endswith(i):
                    image_files.append(fn)

        image_files.sort()

        while True:

            rv = renpy.call_screen("_image_location_picker", image_files=image_files)

            if rv is False:
                renpy.jump("_image_location_picker_done")

            renpy.call_screen("_image_location_picker_image", rv)

        renpy.jump("_image_location_picker")

label _image_location_picker_done:
    return


label _filename_list:

    python hide:
        import os

        FILES_TXT = os.path.join(renpy.config.basedir, "files.txt")

        with open(FILES_TXT, "w") as f:
            for dirname, _dirs, files in os.walk(config.gamedir):

                files.sort()
                if dirname.startswith(config.gamedir):
                    dirname = dirname[len(config.gamedir)+1:]

                for fn in files:
                    fn = os.path.join(dirname, fn)
                    if PY2:
                        fn = fn.encode("utf-8", "replace")
                    print(fn, file=f)
                    print(fn)

        renpy.launch_editor([ FILES_TXT ], transient=1)

    return


screen _image_load_log():
    zorder 1500

    default show_help = True

    style_prefix ""

    python:
        load_log = list(renpy.get_image_load_log(5))
        tex_size, tex_count = renpy.get_texture_size()
        tex_size_mb = tex_size / 1024.0 / 1024.0

        cache_size = renpy.display.im.cache.get_current_size(2)
        cache_size_mb = cache_size * 4.0 / 1024 / 1024
        cache_pct = 100.0 * cache_size / renpy.display.im.cache.cache_limit

    drag:
        draggable True
        focus_mask None
        xpos 0
        ypos 0

        frame:
            style "empty"
            background "#0004"
            xpadding 5
            ypadding 5
            xminimum 200

            has vbox

            text _("Textures: [tex_count] ([tex_size_mb:.1f] MB)"):
                size 14
                color "#fff"

            text _("Image cache: [cache_pct:.1f]% ([cache_size_mb:.1f] MB)"):
                size 14
                color "#fff"

            if load_log:
                text "\n" size 14

            for when, filename, preload in load_log:
                if preload:
                    $ color="#ccffcc"
                    $ prefix=__("✔ ")
                else:
                    $ color="#ffcccc"
                    $ prefix=__("✘ ")

                text "[prefix][filename!q]" color color size 14

            if show_help:
                text _("\n{color=#cfc}✔ predicted image (good){/color}\n{color=#fcc}✘ unpredicted image (bad){/color}\n{color=#fff}Drag to move.{/color}"):
                    size 14

    timer 10.0 action SetScreenVariable("show_help", False)


init 1000 python hide:
    if config.transparent_tile:
        tile = im.Tile("_transparent_tile.png", (config.screen_width, config.screen_height))
        config.underlay.append(tile)
        renpy.start_predict(tile)

    config.per_frame_screens.append("_image_load_log")

    config.underlay.append(renpy.Keymap(
        image_load_log = ToggleScreen("_image_load_log")
    ))<|MERGE_RESOLUTION|>--- conflicted
+++ resolved
@@ -210,7 +210,6 @@
 
     return
 
-<<<<<<< HEAD
 screen _persistent_data_viewer(entries):
 
     zorder 1010
@@ -271,97 +270,6 @@
         renpy.call_screen("_persistent_data_viewer", entries=entries)
 
     return
-
-label _theme_test:
-
-    call _enter_game_menu
-
-    python hide:
-
-        # Never gets pickled
-        def role(b):
-            if b:
-                return "selected_"
-            else:
-                return ""
-
-        toggle_var = True
-        adj = ui.adjustment(100, 25, page=25, adjustable=True)
-
-        while True:
-
-            ui.window(style=style.gm_root)
-            ui.null()
-
-            # Buttons
-            ui.hbox(box_spacing=10, xpos=10, ypos=10)
-
-            ui.vbox(box_spacing=10)
-
-            sg = "theme_test"
-
-            ui.frame(style='menu_frame')
-            ui.vbox()
-            layout.label("Button", None)
-            ui.textbutton("Button", size_group=sg, clicked=ui.returns("gndn"))
-            ui.textbutton("Button (Selected)", size_group=sg, clicked=ui.returns("gndn"), role=role(True))
-            ui.textbutton("Small", clicked=ui.returns("gndn"), style='small_button')
-            ui.close()
-
-            ui.frame(style='menu_frame')
-            ui.vbox()
-            layout.label("Radio Button", None)
-            ui.textbutton("True", size_group=sg, clicked=ui.returns("set"), role=role(toggle_var), style='radio_button')
-            ui.textbutton("False", size_group=sg, clicked=ui.returns("unset"), role=role(not toggle_var), style='radio_button')
-            ui.close()
-
-            ui.frame(style='menu_frame')
-            ui.vbox()
-            layout.label("Check Button", None)
-            ui.textbutton("Check Button", size_group=sg, clicked=ui.returns("toggle"), role=role(toggle_var), style='check_button')
-            ui.close()
-
-            ui.frame(style='menu_frame')
-            ui.vbox(box_spacing=2)
-            ui.bar(adjustment=adj, style='bar', xmaximum=200)
-            ui.bar(adjustment=adj, style='slider', xmaximum=200)
-            ui.bar(adjustment=adj, style='scrollbar', xmaximum=200)
-            ui.close()
-
-            ui.close() # vbox
-
-            ui.frame(style='menu_frame')
-            ui.hbox(box_spacing=2)
-            ui.bar(adjustment=adj, style='vbar', ymaximum=200)
-            ui.bar(adjustment=adj, style='vslider', ymaximum=200)
-            ui.bar(adjustment=adj, style='vscrollbar', ymaximum=200)
-            ui.close()
-
-            ui.frame(style='menu_frame', xmaximum=0.95)
-            ui.vbox(box_spacing=20)
-            layout.prompt("This is a prompt. We've made this text long enough to wrap around so it fills multiple lines.", None)
-            ui.close()
-
-            ui.close() # hbox
-
-            ui.frame(style='menu_frame', xalign=.01, yalign=.99)
-            ui.textbutton(_("Return to the developer menu"), clicked=ui.returns("return"))
-
-            rv = ui.interact()
-            if rv == "return":
-                break
-
-            elif rv == "set":
-                toggle_var = True
-            elif rv == "unset":
-                toggle_var = False
-            elif rv == "toggle":
-                toggle_var = not toggle_var
-
-    return
-
-=======
->>>>>>> a494d160
 
 # Not used any more, but may be in save files.
 init -1050 python:
