# Copyright 2004-2025 Tom Rothamel <pytom@bishoujo.us>
#
# Permission is hereby granted, free of charge, to any person
# obtaining a copy of this software and associated documentation files
# (the "Software"), to deal in the Software without restriction,
# including without limitation the rights to use, copy, modify, merge,
# publish, distribute, sublicense, and/or sell copies of the Software,
# and to permit persons to whom the Software is furnished to do so,
# subject to the following conditions:
#
# The above copyright notice and this permission notice shall be
# included in all copies or substantial portions of the Software.
#
# THE SOFTWARE IS PROVIDED "AS IS", WITHOUT WARRANTY OF ANY KIND,
# EXPRESS OR IMPLIED, INCLUDING BUT NOT LIMITED TO THE WARRANTIES OF
# MERCHANTABILITY, FITNESS FOR A PARTICULAR PURPOSE AND
# NONINFRINGEMENT. IN NO EVENT SHALL THE AUTHORS OR COPYRIGHT HOLDERS BE
# LIABLE FOR ANY CLAIM, DAMAGES OR OTHER LIABILITY, WHETHER IN AN ACTION
# OF CONTRACT, TORT OR OTHERWISE, ARISING FROM, OUT OF OR IN CONNECTION
# WITH THE SOFTWARE OR THE USE OR OTHER DEALINGS IN THE SOFTWARE.

# pyright: reportUnusedParameter=false, reportUnusedCallResult=false, reportFunctionMemberAccess=false

from __future__ import annotations

from collections.abc import Generator
from dataclasses import dataclass
from typing import TYPE_CHECKING, Any, Callable, NamedTuple, cast, override

import io
import re
import sys
import os
import contextlib
import functools
import linecache

import renpy

if TYPE_CHECKING:

    def match_logical_word(data: str, pos: int) -> tuple[str, bool, int]: ...

else:
    from renpy.lexersupport import match_logical_word  # type: ignore

from renpy.astsupport import make_pyexpr


class ParseError(SyntaxError):
    """
    Special exception type for syntax errors in Ren'Py.
    This exception includes syntax errors of Python code, converted to
    appropriate report style, and Ren'Py own syntax errors in user script.
    """

    _message: str | None = None

    def __init__(
        self,
        message: str,
        filename: str,
        lineno: int,
        offset: int | None = None,
        text: str | None = None,
        end_lineno: int | None = None,
        end_offset: int | None = None,
    ):
        super().__init__(
            message,
            (unicode_filename(filename), lineno, offset, text, end_lineno, end_offset),
        )

    @property
    def message(self) -> str:
        """
        Fully formatted message of the error close to the result of
        `traceback.print_exception_only`.
        """
        if self._message is None:
            message = f'File "{self.filename}", line {self.lineno}: {self.msg}'
            if self.text is not None:
                # Neither Python nor this class does not support multiline syntax error code.
                # Just strip the first line of provided code.
                text = self.text.split("\n")[0]

                # Remove ending escape chars, so we can render it.
                text = text.rstrip()

                # And also replace any escape chars at the start with an indent.
                message += f"\n    {text.lstrip()}"

                if self.offset is not None:
                    offset = self.offset

                    # Fallback to single caret for cases end_offset is before offset.
                    if self.end_offset is None or self.end_offset <= offset:
                        end_offset = offset + 1
                    else:
                        end_offset = self.end_offset

                    left_spaces = len(text) - len(text.lstrip())
                    offset -= left_spaces
                    end_offset -= left_spaces

                    if offset >= 0:
                        caret_space = " " * offset
                        carets = "^" * (end_offset - offset)
                        message += f"\n    {caret_space}{carets}"

            for note in getattr(self, "__notes__", ()):
                message += f"\n{note}"

            self._message = message

        return self._message

    def defer(self, queue: str):
        renpy.parser.deferred_parse_errors[queue].append(self.message)


# Something to hold the expected line number.


@dataclass
class LineNumberHolder(object):
    """
    Holds the expected line number.
    """

    line: int = 0


def unicode_filename(fn: str | bytes) -> str:
    """
    Converts the supplied filename to unicode.
    """

    if isinstance(fn, str):
        return fn

    # Windows.
    try:
        return fn.decode("mbcs")
    except Exception:
        pass

    # Mac and (sane) Unix
    try:
        return fn.decode("utf-8")
    except Exception:
        pass

    # Insane systems, mojibake.
    return fn.decode("latin-1")


# Matches either a word, or something else. Most magic is taken care of
# before this.
lllword = re.compile(r"__(\w+)|\w+| +|.", re.S)


def munge_filename(fn: str):
    # The prefix that's used when __ is found in the file.
    rv = os.path.basename(fn)

    if rv.endswith("_ren.py"):
        rv = rv[:-7]

    rv = os.path.splitext(rv)[0]
    rv = rv.replace(" ", "_")

    def munge_char(m: re.Match[str]):
        return hex(ord(m.group(0)))

    rv = re.sub(r"[^a-zA-Z0-9_]", munge_char, rv)

    return "_m1_" + rv + "__"


def elide_filename(fn: str) -> str:
    """
    Returns a version of fn that is either relative to the base directory,
    or relative to the Ren'Py directory.
    """

    fn = fn.replace("\\", "/")

    basedir = os.path.abspath(renpy.config.basedir).replace("\\", "/") + "/"
    renpy_base = os.path.abspath(renpy.config.renpy_base).replace("\\", "/") + "/"

    # This is SDK inside the project, for some reason, or it is the same path
    if renpy_base.startswith(basedir):
        dirs = [renpy_base, basedir]

    # This is a projects dir inside SDK or it's different paths
    else:
        dirs = [basedir, renpy_base]

    for d in dirs:
        if fn.startswith(d):
            rv = fn[len(d) :]
            break
    else:
        rv = fn

    return rv


def unelide_filename(fn: str) -> str:
    fn = os.path.normpath(fn)

    if renpy.config.alternate_unelide_path is not None:
        fn0 = os.path.join(renpy.config.alternate_unelide_path, fn)
        if os.path.exists(fn0):
            return fn0

    fn1 = os.path.join(renpy.config.basedir, fn)
    if os.path.exists(fn1):
        return fn1

    fn2 = os.path.join(renpy.config.renpy_base, fn)
    if os.path.exists(fn2):
        return fn2

    return fn


def get_string_munger(prefix: str) -> Callable[[str], str]:
    if renpy.config.munge_in_strings:

        def munge_string(m: re.Match[str]):

            g1 = m.group(1)

            if "__" in g1:
                return m.group(0)

            if g1.startswith("_"):
                return m.group(0)

            return prefix + m.group(1)

        return functools.partial(re.sub, r"\b__(\w+)", munge_string)

    else:

        def munge_string(m: re.Match[str]):
            brackets = m.group(1)

            if len(brackets) % 2 == 0:
                return m.group(0)

            if "__" in m.group(2):
                return m.group(0)

            return brackets + prefix + m.group(2)

        return functools.partial(re.sub, r"(\.|\[+)__(\w+)", munge_string)


# The filename that the start and end positions are relative to.
original_filename = ""

# Matches one operator that contains special characters.
_ANY_OPERATOR_REGEX = re.compile(
    "|".join(
        re.escape(i)
        for i in (
            "//=",
            ">>=",
            "<<=",
            "**=",
            "+=",
            "-=",
            "*=",
            "/=",
            "%=",
            "@=",
            "&=",
            "|=",
            "^=",
            "//",
            ">>",
            "<<",
            "**",
            "+",
            "-",
            "*",
            "/",
            "%",
            "@",
            "&",
            "|",
            "^",
            ":=",
            "<=",
            ">=",
            "==",
            "->",
            "!=",
            ",",
            ":",
            "!",
            ".",
            ";",
            "=",
            "~",
            "<",
            ">",
            "$",
            "?",
        )
    )
)


def list_logical_lines(
    filename: str,
    filedata: str | None = None,
    linenumber: int = 1,
    add_lines: bool = False,
) -> list[tuple[str, int, str]]:
    """
    Reads `filename`, and divides it into logical lines.

    Returns a list of (filename, line number, line text) triples.

    If `filedata` is given, it should be a unicode string giving the file
    contents. In that case, `filename` need not exist.
    """

    global original_filename

    original_filename = filename

    filename = elide_filename(filename)
    prefix = munge_filename(filename)

    munge_string = get_string_munger(prefix)

    # Convert windows and mac newlines to \n, so we don't have to worry about it.
    if filedata:
        data_io = io.StringIO(filedata, None)
    else:
        data_io = open(original_filename, "r", encoding="utf-8")

    with data_io:
        data = data_io.read()

    if filename.endswith("_ren.py"):
        data = ren_py_to_rpy(data, filename)

    # Add couple empty lines, so we can safely check for pos + 2 for triple-string.
    data += "\n\n"

    # The current position we're looking at in the buffer.
    pos = 0

    # Skip the BOM, if any.
    if data[0] == "\ufeff":
        pos += 1

    # Result tuples of (string, start line number, start pos, end pos).
    rv: list[tuple[str, int, int, int]] = []

    # The line number in the physical file.
    number = linenumber

    len_data = len(data)

    # The line number of the start of this logical line.
    start_number = 0

    # The line that we're building up.
    line: list[str] = []

    # Stack of open paren (char, line number, column) tuples.
    open_parens: list[tuple[str, int, int]] = []

    # Position at the beginning of current physical line.
    # This is used to calculate column offset by pos - line_start_pos.
    line_startpos = pos

    # The starting position of the current logical line.
    startpos = pos

    # The ending position of the current logical line without comment and whitespace/newline
    # or None if the same as pos.
    endpos = None

    # Matches any amount of blank lines, comment-only lines, and backslash-newlines.
    ignore_regex = re.compile(r"""(?:\ *\n|\ *\#[^\n]*\n|\ *\\\n)*""")

    operator_regex = _ANY_OPERATOR_REGEX

    # Looping over whole file to find logical lines.
    while match := ignore_regex.match(data, pos):
        pos = match.end()

        if pos >= len_data:
            break

        number += match[0].count("\n")

        start_number = number
        line_startpos = pos
        startpos = pos
        endpos = None
        line.clear()

        # Looping over parts of single logical line.
        while True:
            try:
                c = data[pos]
            except IndexError:
                # This can happen only if we have unclosed parens.
                c, lineno, column = open_parens[-1]
                raise ParseError(
                    f"'{c}' was never closed",
                    filename,
                    lineno,
                    column,
                    linecache.getline(filename, lineno),
                )

            # Name and runs of spaces are the most common cases, so it's first.
            if c in " _" or c.isalnum():
                word, magic, end = match_logical_word(data, pos)

                if magic and word[2] != "_":
                    rest = word[2:]

                    if "__" not in rest:
                        word = prefix + rest

                line.append(word)
                pos = end
                continue

            # Strings are second common case.
            if c in "\"'`":
                string_startpos = pos

                # Compute quote size.
                if data[pos + 1] == c:
                    if data[pos + 2] == c:
                        pos += 3
                        quote_size = 3
                    else:
                        # Empty string.
                        pos += 2
                        line.append(f"{c}{c}")
                        continue
                else:
                    pos += 1
                    quote_size = 1

                quote = c

                end_quote_size = 0
                c = data[pos]
                while end_quote_size != quote_size:
                    # Skip escaped char.
                    while c == "\\":
                        end_quote_size = 0
                        pos += 2
                        c = data[pos]

                    pos += 1

                    if c == "\n":
                        end_quote_size = 0
                        line_startpos = pos
                        number += 1

                    elif c == quote:
                        end_quote_size += 1
                    else:
                        end_quote_size = 0

                    # TODO: disallow same quote nested f-strings.

                    try:
                        c = data[pos]
                    except IndexError:
                        raise ParseError(
                            "unterminated string literal",
                            filename,
                            start_number,
                            text=linecache.getline(filename, start_number),
                        )

                s = data[string_startpos:pos]
                if "__" in s:
                    s = munge_string(s)

                line.append(s)

                continue

            # Opertator.
            if match := operator_regex.match(data, pos):
                line.append(match[0])
                pos = match.end()
                continue

            # Newline.
            if c == "\n":
                if open_parens:
                    line.append("\n")
                    pos += 1
                    number += 1
                    line_startpos = pos
                    endpos = None
                    continue

                rv_line = "".join(line)

                if not rv_line.strip():
                    raise Exception(f"{filename}:{start_number}:{startpos} empty line")

                # Add to the results.
                rv.append((rv_line, start_number, startpos, endpos or pos))
                break

            # Parenthesis.
            if c in "([{":
                open_parens.append((c, number, pos - line_startpos))
                line.append(c)
                pos += 1
                continue

            elif c in "}])":
                if not open_parens:
                    raise ParseError(
                        f"unmatched '{c}'",
                        filename,
                        number,
                        pos - line_startpos,
                        linecache.getline(filename, number),
                    )

                open_c, _, _ = open_parens.pop()

                if not (
                    c == ")"
                    and open_c == "("
                    or c == "]"
                    and open_c == "["
                    or c == "}"
                    and open_c == "{"
                ):
                    raise ParseError(
                        f"closing parenthesis '{c}' does not match opening parenthesis '{open_c}'",
                        filename,
                        number,
                        pos - line_startpos,
                        linecache.getline(filename, number),
                    )

                line.append(c)
                pos += 1
                continue

            # Comments.
            if c == "#":
                endpos = pos

                pos = data.index("\n", pos)
                continue

            # Backslash/newline.
            if c == "\\" and data[pos + 1] == "\n":
                pos += 2
                number += 1
                line_startpos = pos
                line.append("\\\n")
                continue

            if c == "\t":
                raise ParseError(
                    "Tab characters are not allowed in Ren'Py scripts.",
                    filename,
                    number,
                    text=linecache.getline(filename, number),
                )

            # Some kind of non alpha-numeric character outside of ASCII range.
            else:
                line.append(c)
                pos += 1

    # Add scriptedit lines if requested.
    if add_lines:
        lines = renpy.scriptedit.lines
        for _, number, start, end in rv:
            l = renpy.scriptedit.Line(original_filename, number, start)

            l.end_delim = end + 1

            while data[end - 1] == " ":
                end -= 1

            l.end = end
            l.text = data[l.start : l.end]
            l.full_text = data[l.start : l.end_delim]

            lines[filename, number] = l

    return [(filename, number, line) for line, number, _, _ in rv]


class GroupedLine(NamedTuple):
    # The filename the line is from.
    filename: str
    number: int
    indent: int
    text: str
    block: list[GroupedLine]


def group_logical_lines(lines: list[tuple[str, int, str]]) -> list[GroupedLine]:
    """
    This takes as input the list of logical line triples output from
    list_logical_lines, and breaks the lines into blocks. Each block
    is represented as a list of (filename, line number, starting column, line text,
    block) tuples, where block is a block list (which may be empty if
    no block is associated with this line.)
    """

    if not lines:
        return []

    filename, number, text = lines[0]

    if text.startswith(" "):
        raise ParseError(
            "Unexpected indentation at start of file.", filename, number, text=text
        )

    stack: list[tuple[int, list[GroupedLine]]] = [(0, [])]
    block_indent, block = stack[-1]

    for filename, number, text in lines:
        rest = text.lstrip(" ")
        indent = len(text) - len(rest)

        # Indent.
        if indent > block_indent:
            block_indent = indent
            block = block[-1].block
            stack.append((block_indent, block))

        # Dedent.
        elif indent < block_indent:
            stack.pop()  # Safe because indent can't be less than 0, so stack is never empty.
            while stack:
                block_indent, block = stack[-1]
                if indent == block_indent:
                    break

                stack.pop()

            else:
                raise ParseError("Indentation mismatch.", filename, number, text=text)

        block.append(GroupedLine(filename, number, indent, rest, []))

    return stack[0][1]


# A list of keywords which should not be parsed as names, because
# there is a huge chance of confusion.
#
# Note: We need to be careful with what's in here, because these
# are banned in simple_expressions, where we might want to use
# some of them.
KEYWORDS = {
    "as",
    "if",
    "in",
    "return",
    "with",
    "while",
}

IMAGE_KEYWORDS = {
    "behind",
    "at",
    "onlayer",
    "with",
    "zorder",
    "transform",
}

OPERATORS = [
    "<>",
    "<<",
    "<=",
    "<",
    ">>",
    ">=",
    ">",
    "!=",
    "==",
    "|",
    "^",
    "&",
    "+",
    "-",
    "**",
    "*",
    "//",
    "/",
    "%",
    "~",
    "@",
    ":=",
]

ESCAPED_OPERATORS = [
    r"\bor\b",
    r"\band\b",
    r"\bnot\b",
    r"\bin\b",
    r"\bis\b",
]

operator_regexp = "|".join([re.escape(i) for i in OPERATORS] + ESCAPED_OPERATORS)

word_regexp = r"[a-zA-Z_\u00a0-\ufffd][0-9a-zA-Z_\u00a0-\ufffd]*"
image_word_regexp = r"[-0-9a-zA-Z_\u00a0-\ufffd][-0-9a-zA-Z_\u00a0-\ufffd]*"


@dataclass
class SubParse(object):
    """
    This represents the information about a subparse that can be provided to
    a creator-defined statement.
    """

    block: list[renpy.ast.Node]

    @override
    def __repr__(self):

        if not self.block:
            return "<SubParse empty>"
        else:
            return "<SubParse {}:{}>".format(
                self.block[0].filename, self.block[0].linenumber
            )


class Lexer(object):
    """
    The lexer that is used to lex script files. This works on the idea
    that we want to lex each line in a block individually, and use
    sub-lexers to lex sub-blocks.
    """

    block: list[GroupedLine]

    def __init__(
        self,
        block: list[GroupedLine] | list[tuple[str, int, str, list[GroupedLine]]],
        init: bool = False,
        init_offset: int = 0,
        global_label: str | None = None,
        monologue_delimiter: str = "\n\n",
        subparses: list[SubParse] | None = None,
    ):

        # Older version of Lexer had block being a list of tuples. Those lists can be found in UserStatements,
        # and so need to be upgraded.
        if block and not isinstance(block[0], GroupedLine):
            self.block = [
                GroupedLine(filename, line, 0, text, subblock)
                for filename, line, text, subblock in cast(
                    list[tuple[str, int, str, list[GroupedLine]]],
                    block,
                )
            ]
        else:
            self.block = cast(list[GroupedLine], block)

        # Are we underneath an init block?
        self.init: bool = init

        # The priority of auto-defined init statements.
        self.init_offset: int = init_offset

        self.eob: bool = False

        self.line: int = -1

        # These are set by advance.
        self.filename: str = ""
        self.text: str = ""
        self.number: int = 0
        self.subblock: list[GroupedLine] = []
        self.global_label: str | None = global_label
        self.pos: int = 0
        self.word_cache_pos: int = -1
        self.word_cache_newpos: int = -1
        self.word_cache: str = ""

        # The column text starts at.
        self.column: int = 0

        self.monologue_delimiter: str = monologue_delimiter

        self.subparses: list[SubParse] | None = subparses

    def advance(self):
        """
        Advances this lexer to the next line in the block. The lexer
        starts off before the first line, so advance must be called
        before any matching can be done. Returns True if we've
        successfully advanced to a line in the block, or False if we
        have advanced beyond all lines in the block. In general, once
        this method has returned False, the lexer is in an undefined
        state, and it doesn't make sense to call any method other than
        advance (which will always return False) on the lexer.
        """

        self.line += 1

        if self.line >= len(self.block):
            self.eob = True
            return False

        (
            self.filename,
            self.number,
            self.column,
            self.text,
            self.subblock,
        ) = self.block[self.line]
        self.pos = 0
        self.word_cache_pos = -1

        return True

    def unadvance(self):
        """
        Puts the parsing point at the end of the previous line. This is used
        after renpy_statement to prevent the advance that Ren'Py statements
        do.
        """

        self.line -= 1
        self.eob = False
        (
            self.filename,
            self.number,
            self.column,
            self.text,
            self.subblock,
        ) = self.block[self.line]
        self.pos = len(self.text)
        self.word_cache_pos = -1

    def match_regexp(self, regexp: str) -> str | None:
        """
        Tries to match the given regexp at the current location on the
        current line. If it succeeds, it returns the matched text (if
        any), and updates the current position to be after the
        match. Otherwise, returns None and the position is unchanged.
        """

        if self.eob:
            return None

        if self.pos == len(self.text):
            return None

        m = re.compile(regexp, re.DOTALL).match(self.text, self.pos)

        if not m:
            return None

        self.pos = m.end()

        return m.group(0)

    def skip_whitespace(self):
        """
        Advances the current position beyond any contiguous whitespace.
        """

        self.match_regexp(r"(\s+|\\\n)+")

    def match(self, regexp: str) -> str | None:
        """
        Matches something at the current position, skipping past
        whitespace. Even if we can't match, the current position is
        still skipped past the leading whitespace.
        """

        self.skip_whitespace()
        return self.match_regexp(regexp)

    def match_multiple(self, *regexps: str) -> tuple[str | None, ...] | None:
        """
        Matches multiple regular expressions. Return a tuple of matches
        if all match, and if not returns None.
        """

        oldpos = self.pos

        rv = tuple(self.match(i) for i in regexps)
        if None in rv:
            self.pos = oldpos
            return None

        return rv

    def keyword(self, word: str) -> str:
        """
        Matches a keyword at the current position. A keyword is a word
        that is surrounded by things that aren't words, like
        whitespace. (This prevents a keyword from matching a prefix.)
        """

        oldpos = self.pos
        if self.word() == word:
            return word

        self.pos = oldpos
        return ""

    @contextlib.contextmanager
    def catch_error(self) -> Generator[None]:
        """
        Catches errors, then causes the line to advance if it hasn't been
        advanced already.
        """

        try:
            yield
        except ParseError as e:
            renpy.parser.parse_errors.append(e.message)

    def error(self, msg: str):
        """
        Convenience function for reporting a parse error at the current
        location.
        """

        if (self.line == -1) and self.block:
            self.filename, self.number, self.column, self.text, self.subblock = (
                self.block[0]
            )

        raise ParseError(msg, self.filename, self.number, self.pos, self.text)

    def deferred_error(self, queue: str, msg: str):
        """
        Adds a deferred error to the given queue. This is used for something
        that might be an error, but could be compat-ed away.

        `queue`
            A string giving a list of deferred errors to add to.
        """

        if (self.line == -1) and self.block:
            self.filename, self.number, self.column, self.text, self.subblock = (
                self.block[0]
            )

        ParseError(msg, self.filename, self.number, self.pos + 1, self.text).defer(
            queue
        )

    def eol(self):
        """
        Returns True if, after skipping whitespace, the current
        position is at the end of the end of the current line, or
        False otherwise.
        """

        self.skip_whitespace()
        return self.pos >= len(self.text)

    def expect_eol(self):
        """
        If we are not at the end of the line, raise an error.
        """

        if not self.eol():
            self.error("end of line expected.")

    def expect_noblock(self, stmt: str):
        """
        Called to indicate this statement does not expect a block.
        If a block is found, raises an error.
        """

        if self.subblock:
            ll = self.subblock_lexer()
            ll.advance()
            ll.error(
                (
                    "Line is indented, but the preceding {} statement does not expect a block. "
                    + "Please check this line's indentation. You may have forgotten a colon (:)."
                ).format(stmt)
            )

    def expect_block(self, stmt: str):
        """
        Called to indicate that the statement requires that a non-empty
        block is present.
        """

        if not self.subblock:
            self.error("%s expects a non-empty block." % stmt)

    def has_block(self):
        """
        Called to check if the current line has a non-empty block.
        """
        return bool(self.subblock)

    def subblock_lexer(self, init: bool = False):
        """
        Returns a new lexer object, equipped to parse the block
        associated with this line.
        """

        init = self.init or init

        return Lexer(
            self.subblock,
            init=init,
            init_offset=self.init_offset,
            global_label=self.global_label,
            monologue_delimiter=self.monologue_delimiter,
            subparses=self.subparses,
        )

    def string(self) -> str | None:
        """
        Lexes a non-triple-quoted string, and returns the string to the user, or None if
        no string could be found. This also takes care of expanding
        escapes and collapsing whitespace.

        Be a little careful, as this can return an empty string, which is
        different than None.
        """

        s = self.match(r'r?"([^\\"]|\\.)*"')

        if s is None:
            s = self.match(r"r?'([^\\']|\\.)*'")

        if s is None:
            s = self.match(r"r?`([^\\`]|\\.)*`")

        if s is None:
            return None

        if s[0] == "r":
            raw = True
            s = s[1:]
        else:
            raw = False

        # Strip off delimiters.
        s = s[1:-1]

        def dequote(m: re.Match[str]):
            c: str = m.group(1)

            if c == "{":
                return "{{"
            elif c == "[":
                return "[["
            elif c == "%":
                return "%%"
            elif c == "n":
                return "\n"
            elif c[0] == "u":
                group2: str = m.group(2)

                if group2:
                    return chr(int(m.group(2), 16))

            return c

        if not raw:

            # Collapse runs of whitespace into single spaces.
            s = re.sub(r"[ \n]+", " ", s)

            s = re.sub(r"\\(u([0-9a-fA-F]{1,4})|.)", dequote, s)  # type: ignore

        return s

    def triple_string(self) -> list[str] | str | None:
        """
        Lexes a triple quoted string, intended for use with monologue mode.
        This is about the same as the double-quoted strings, except that
        runs of whitespace with multiple newlines are turned into a single
        newline.

        Except in the case of a raw string where this returns a simple string,
        this returns a list of strings.
        """

        s = self.match(r'r?"""([^\\"]|\\.|"(?!""))*"""')

        if s is None:
            s = self.match(r"r?'''([^\\']|\\.|'(?!''))*'''")

        if s is None:
            s = self.match(r"r?```([^\\`]|\\.|`(?!``))*```")

        if s is None:
            return None

        if s[0] == "r":
            raw = True
            s = s[1:]
        else:
            raw = False

        # Strip off delimiters.
        s = s[3:-3]

        def dequote(m: re.Match[str]) -> str:
            c: str = m.group(1)

            if c == "{":
                return "{{"
            elif c == "[":
                return "[["
            elif c == "%":
                return "%%"
            elif c == "n":
                return "\n"
            elif c[0] == "u":
                group2 = m.group(2)

                if group2:
                    return chr(int(m.group(2), 16))

            return c

        if not raw:

            s = re.sub(r" *\n *", "\n", s)

            mondel = self.monologue_delimiter

            if mondel:
                sl = s.split(mondel)
            else:
                sl = [s]

            rv: list[str] = []

            for s in sl:
                s = s.strip()

                if not s:
                    continue

                # Collapse runs of whitespace into single spaces.
                if mondel:
                    s = re.sub(r"[ \n]+", " ", s)
                else:
                    s = re.sub(r" +", " ", s)

                s = re.sub(r"\\(u([0-9a-fA-F]{1,4})|.)", dequote, s)  # type: ignore

                rv.append(s)

            return rv

        return s

    def integer(self) -> str | None:
        """
        Tries to parse an integer. Returns a string containing the
        integer, or None.
        """

        return self.match(r"(\+|\-)?\d+")

    def float(self) -> str | None:
        """
        Tries to parse a number (float). Returns a string containing the
        number, or None.
        """

        return self.match(r"(\+|\-)?(\d+\.?\d*|\.\d+)([eE][-+]?\d+)?")

    def hash(self) -> str | None:
        """
        Matches the characters in an md5 hash, and then some.
        """

        return self.match(r"\w+")

    def word(self) -> str | None:
        """
        Parses a name, which may be a keyword or not.
        """

        if self.pos == self.word_cache_pos:
            self.pos = self.word_cache_newpos
            return self.word_cache

        self.word_cache_pos = self.pos
        rv = self.match(word_regexp)
        self.word_cache = rv or ""
        self.word_cache_newpos = self.pos

        if rv:
            rv = sys.intern(rv)

        return rv

    def name(self) -> str | None:
        """
        This tries to parse a name. Returns the name or None.
        """

        oldpos = self.pos
        rv = self.word()

        if (rv == "r") or (rv == "u") or (rv == "ur"):
            if self.text[self.pos : self.pos + 1] in ('"', "'", "`"):
                self.pos = oldpos
                return None

        if rv in KEYWORDS:
            self.pos = oldpos
            return None

        return rv

    def set_global_label(self, label: str) -> None:
        """
        Set current global_label, which is used for label_name calculations.
        label can be any valid label or None, but this has only effect if label
        has global part.
        """
        if label and label[0] != ".":
            self.global_label = label.split(".")[0]

    def label_name(self, declare: bool = False) -> str | None:
        """
        Try to parse label name. Returns name in form of "global.local" if local
        is present, "global" otherwise; or None if it doesn't parse.

        If declare is True, allow only such names that are valid for declaration
        (e.g. forbid global name mismatch)
        """

        old_pos = self.pos
        local_name = None
        global_name = self.name()

        if not global_name:
            # .local label
            if not self.match(r"\.") or not self.global_label:
                self.pos = old_pos
                return None
            global_name = self.global_label
            local_name = self.name()
            if not local_name:
                self.pos = old_pos
                return None
        else:
            if self.match(r"\."):
                # full global.local name
                if declare and global_name != self.global_label:
                    self.pos = old_pos
                    return None

                local_name = self.name()
                if not local_name:
                    self.pos = old_pos
                    return None

        if not local_name:
            return global_name

        return global_name + "." + local_name

    def label_name_declare(self) -> str | None:
        """
        Same as label_name, but set declare to True.
        """
        return self.label_name(declare=True)

    def image_name_component(self) -> str | None:
        """
        Matches a word that is a component of an image name. (These are
        strings of numbers, letters, and underscores.)
        """

        oldpos = self.pos
        rv = self.match(image_word_regexp)

        if (rv == "r") or (rv == "u"):
            if self.text[self.pos : self.pos + 1] in ('"', "'", "`"):
                self.pos = oldpos
                return None

        if (rv in KEYWORDS) or (rv in IMAGE_KEYWORDS):
            self.pos = oldpos
            return None

        return rv

    def python_string(self) -> bool:
        """
        This tries to match a python string at the current
        location. If it matches, it returns the string, including
        delimiters. If not, returns None.
        """

        if self.eol():
            return False

        old_pos = self.pos

        # Delimiter.
        start = self.match(r'[urfURF]*("""|\'\'\'|"|\')')

        if not start:
            self.pos = old_pos
            return None

        delim = start.lstrip("urfURF")

        # String contents.
        while True:
            if self.eol():
                self.error("end of line reached while parsing string.")

            if self.match(delim):
                break

            if self.match(r"\\"):
                self.pos += 1
                continue

            self.match(r'.[^\'"\\]*')

        return self.text[old_pos:self.pos]

    def dotted_name(self):
        """
        This tries to match a dotted name, which is one or more names,
        separated by dots. Returns the dotted name if it can, or None
        if it cannot.

        Once this sees the first name, it commits to parsing a
        dotted_name. It will report an error if it then sees a dot
        without a name behind it.
        """

        rv = self.name()

        if not rv:
            return None

        while self.match(r"\."):
            n = self.name()
            if not n:
                self.error("expecting name.")

            rv += "." + n

        return rv

    def expr(self, s: str, expr: bool) -> str | renpy.ast.PyExpr:
        if not expr:
            return s

        pos = self.pos - len(s)

        return make_pyexpr(s, self.filename, self.number, self.column, self.text, pos)

    def delimited_python(self, delim: str, expr: bool = True):
        """
        This matches python code up to, but not including, the non-whitespace
        delimiter characters. Returns a string containing the matched code,
        which may be empty if the first thing is the delimiter. Raises an
        error if EOL is reached before the delimiter.
        """

        start = self.pos

        while not self.eol():

            c = self.text[self.pos]

            if c in delim:
                return self.expr(self.text[start : self.pos], expr)

            if c in "'\"":
                self.python_string()
                continue

            if self.parenthesised_python():
                continue

            self.pos += 1

        self.error("reached end of line when expecting '%s'." % delim)

    def python_expression(self, expr: bool = True) -> str | renpy.ast.PyExpr:
        """
        Returns a python expression, which is arbitrary python code
        extending to a colon.
        """

        pe = self.delimited_python(":", False)

        if not pe:
            self.error("expected python_expression")

        rv = self.expr(pe.strip(), expr)

        return rv

    def parenthesised_python(self) -> bool:
        """
        Tries to match a parenthesised python expression. If it can,
        returns true and updates the current position to be after the
        closing parenthesis. Returns False otherwise.
        """

        c = self.text[self.pos]

        if c == "(":
            self.pos += 1
            self.delimited_python(")", False)
            self.pos += 1
            return True

        if c == "[":
            self.pos += 1
            self.delimited_python("]", False)
            self.pos += 1
            return True

        if c == "{":
            self.pos += 1
            self.delimited_python("}", False)
            self.pos += 1
            return True

        return False

    def simple_expression(
        self,
        comma: bool = False,
        operator: bool = True,
        image: bool = False,
    ) -> str | renpy.ast.PyExpr | None:
        """
        Tries to parse a simple_expression. Returns the text if it can, or
        None if it cannot.

        If comma is True, then a comma is allowed to appear in the
        expression.

        If operator is True, then an operator is allowed to appear in
        the expression.

        If image is True, then the expression is being parsed as part of
        an image, and so keywords that are special in the show/hide/scene
        statements are not allowed.
        """

        start = self.pos

        if image:

            def lex_name():
                oldpos = self.pos
                n = self.name()
                if n in IMAGE_KEYWORDS:
                    self.pos = oldpos
                    return None

                return n

        else:
            lex_name = self.name

        # Operator.
        while True:

            while self.match(operator_regexp):
                pass

            if self.eol():
                break

            # We start with either a name, a python_string, or parenthesized
            # python
            if not (
                self.python_string()
                or lex_name()
                or self.float()
                or self.parenthesised_python()
            ):

                break

            while True:
                self.skip_whitespace()

                if self.eol():
                    break

                # If we see a dot, expect a dotted name.
                if self.match(r"\."):
                    n = self.word()
                    if not n:
                        self.error("expecting name after dot.")

                    continue

                # Otherwise, try matching parenthesised python.
                if self.parenthesised_python():
                    continue

                break

            if operator and self.match(operator_regexp):
                continue

            if comma and self.match(r","):
                continue

            break

        text = self.text[start : self.pos].strip()

        if not text:
            return None

        return self.expr(text, True)

    def comma_expression(self) -> str | renpy.ast.PyExpr | None:
        """
        One or more simple expressions, separated by commas, including an
        optional trailing comma.
        """

        return self.simple_expression(comma=True)

    def say_expression(self) -> str | renpy.ast.PyExpr | None:
        """
        Parses the name portion of a say statement.
        """
        return self.simple_expression(operator=False)

    def checkpoint(self) -> tuple[Any, ...]:
        """
        Returns an opaque representation of the lexer state. This can be
        passed to revert to back the lexer up.
        """

        return (
            self.line,
            self.filename,
            self.number,
            self.text,
            self.subblock,
            self.pos,
            self.column,
            renpy.ast.PyExpr.checkpoint(),
        )

    def revert(self, state: tuple[Any, ...]):
        """
        Reverts the lexer to the given state. State must have been returned
        by a previous checkpoint operation on this lexer.
        """

        (
            self.line,
            self.filename,
            self.number,
            self.text,
            self.subblock,
            self.pos,
            self.column,
            pyexpr_checkpoint,
        ) = state

        renpy.ast.PyExpr.revert(pyexpr_checkpoint)

        self.word_cache_pos = -1
        if self.line < len(self.block):
            self.eob = False
        else:
            self.eob = True

    def get_location(self) -> tuple[str, int]:
        """
        Returns a (filename, line number) tuple representing the current
        physical location of the start of the current logical line.
        """

        return self.filename, self.number

    def require(
        self,
        thing: str | Callable[..., str | None],
        name: str | None = None,
        **kwargs: Any,
    ) -> str:
        """
        Tries to parse thing, and reports an error if it cannot be done.

        If thing is a string, tries to parse it using
        self.match(thing). Otherwise, thing must be a method on this lexer
        object, which is called directly.
        """

        if isinstance(thing, str):
            rv = self.match(thing)
        else:
            rv = thing(**kwargs)

        if rv is None:
            if isinstance(thing, str):
                name = name or thing
            else:
                name = name or thing.__func__.__name__

            self.error("expected '%s' not found." % name)

        return rv

    def rest(self) -> str | renpy.ast.PyExpr:
        """
        Skips whitespace, then returns the rest of the current
        line, and advances the current position to the end of
        the current line.
        """

        self.skip_whitespace()

        pos = self.pos
        self.pos = len(self.text)
        return self.expr(self.text[pos:].strip(), True)

<<<<<<< HEAD
    def rest_statement(self) -> str:
        """
        Like rest, but returns a string rather than a PyExpr.
        """

        pos = self.pos
        self.pos = len(self.text)
        return self.text[pos:].strip()
=======
    rest_statement = rest
>>>>>>> 0c3ca180

    def _process_python_block(
        self,
        block: list[GroupedLine],
        rv: list[str],
        line_holder: LineNumberHolder,
    ) -> None:

        for _fn, ln, indent, text, subblock in block:
            prefix: str = " " * indent

            while line_holder.line < ln:
                rv.append(prefix + "\n")
                line_holder.line += 1

            linetext: str = prefix + text + "\n"

            rv.append(linetext)
            line_holder.line += linetext.count("\n")

            self._process_python_block(subblock, rv, line_holder)

    def python_block(self):
        """
        Returns the subblock of this code, and subblocks of that
        subblock, as indented python code. This tries to insert
        whitespace to ensure line numbers match up.
        """

        rv: list[str] = []

        line_holder = LineNumberHolder()
        line_holder.line = self.number

        self._process_python_block(self.subblock, rv, line_holder)
        return "".join(rv)

    def arguments(self):
        """
        Returns an Argument object if there is a list of arguments, or None
        there is not one.
        """

        return renpy.parser.parse_arguments(self)

    def renpy_statement(self):
        """
        Parses the remainder of the current line as a statement in the
        Ren'Py script language. Returns a SubParse corresponding to the
        AST node generated by that statement.
        """

        if self.subparses is None:
            raise Exception(
                "A renpy_statement can only be parsed inside a creator-defined statement."
            )

        block = renpy.parser.parse_statement(self)
        self.unadvance()

        if not isinstance(block, list):
            block = [block]

        sp = SubParse(block)
        self.subparses.append(sp)

        return sp

    def renpy_block(self, empty: bool = False):

        if self.subparses is None:
            raise Exception(
                "A renpy_block can only be parsed inside a creator-defined statement."
            )

        if self.line < 0:
            self.advance()

        block: list[renpy.ast.Node] = []

        while not self.eob:
            try:

                stmt = renpy.parser.parse_statement(self)

                if isinstance(stmt, list):
                    block.extend(stmt)
                else:
                    block.append(stmt)

            except ParseError as e:
                renpy.parser.parse_errors.append(e.message)
                self.advance()

        if not block:
            if empty:
                block.append(renpy.ast.Pass(self.get_location()))
            else:
                self.error("At least one Ren'Py statement is expected.")

        sp = SubParse(block)
        self.subparses.append(sp)

        return sp


def ren_py_to_rpy_offsets(lines: list[str], filename: str):
    """
    Takes a list of lines of _ren.py file, and yields a None if line of equivalent .rpy file
    should be ignored, or an integer of extra indent for that line.
    """

    current_offset = 0

    # Possible states.
    IGNORE = 0
    RENPY = 1
    PYTHON = 2

    # The state the state machine is in.
    state = IGNORE

    open_linenumber = 0

    for linenumber, l in enumerate(lines, start=1):
        if state != RENPY:
            if l.startswith('"""renpy'):
                state = RENPY
                open_linenumber = linenumber
                yield None
                continue

        if state == RENPY:
            if l.strip() == '"""':
                yield None

                state = PYTHON
                continue

            # Ignore empty and comments.
            sl = l.strip()
            if not sl or sl[0] == "#":
                yield 0
                continue

            # Determine the prefix.
            current_offset = 0
            for i in l:
                if i != " ":
                    break
                current_offset += 1

            # If the line ends in ":", add 4 spaces to the prefix.
            # XXX: This does not work for 'init python: # Comment'...
            if sl[-1] == ":":
                current_offset += 4

            yield 0
            continue

        if state == PYTHON:
            if l == "\n":
                # Don't add spaces to empty lines to not interfere with multiline strings.
                yield 0
            else:
                yield current_offset
            continue

        if state == IGNORE:
            yield None
            continue

    if state == IGNORE:
        raise ParseError(
            f'There are no \'"""renpy\' blocks, so every line is ignored.',
            filename,
            open_linenumber,
        )

    if state == RENPY:
        raise ParseError(
            f'\'"""renpy\' block was not terminated by """.', filename, open_linenumber
        )


def ren_py_to_rpy(text: str, filename: str | None) -> str:
    """
    Transforms an _ren.py file into the equivalent .rpy file. This should retain line numbers.

    `filename`
        If not None, and an error occurs, the error is reported with the given filename.
        Otherwise, errors are ignored and a best effort is used.
    """

    lines: list[str] = text.splitlines()

    result: list[str] = []

    # Consume as much as possible from the input
    try:
        for offset, line in zip(
            ren_py_to_rpy_offsets(lines, filename or "<string>"), lines
        ):
            if offset is None:
                result.append("")
            else:
                result.append(f"{' ' * offset}{line}")

    except Exception:
        if filename is not None:
            raise

    rv = "\n".join(result)

    return rv<|MERGE_RESOLUTION|>--- conflicted
+++ resolved
@@ -1657,18 +1657,7 @@
         self.pos = len(self.text)
         return self.expr(self.text[pos:].strip(), True)
 
-<<<<<<< HEAD
-    def rest_statement(self) -> str:
-        """
-        Like rest, but returns a string rather than a PyExpr.
-        """
-
-        pos = self.pos
-        self.pos = len(self.text)
-        return self.text[pos:].strip()
-=======
     rest_statement = rest
->>>>>>> 0c3ca180
 
     def _process_python_block(
         self,
