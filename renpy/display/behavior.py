# Copyright 2004-2022 Tom Rothamel <pytom@bishoujo.us>
#
# Permission is hereby granted, free of charge, to any person
# obtaining a copy of this software and associated documentation files
# (the "Software"), to deal in the Software without restriction,
# including without limitation the rights to use, copy, modify, merge,
# publish, distribute, sublicense, and/or sell copies of the Software,
# and to permit persons to whom the Software is furnished to do so,
# subject to the following conditions:
#
# The above copyright notice and this permission notice shall be
# included in all copies or substantial portions of the Software.
#
# THE SOFTWARE IS PROVIDED "AS IS", WITHOUT WARRANTY OF ANY KIND,
# EXPRESS OR IMPLIED, INCLUDING BUT NOT LIMITED TO THE WARRANTIES OF
# MERCHANTABILITY, FITNESS FOR A PARTICULAR PURPOSE AND
# NONINFRINGEMENT. IN NO EVENT SHALL THE AUTHORS OR COPYRIGHT HOLDERS BE
# LIABLE FOR ANY CLAIM, DAMAGES OR OTHER LIABILITY, WHETHER IN AN ACTION
# OF CONTRACT, TORT OR OTHERWISE, ARISING FROM, OUT OF OR IN CONNECTION
# WITH THE SOFTWARE OR THE USE OR OTHER DEALINGS IN THE SOFTWARE.

# This contains various Displayables that handle events.

from __future__ import division, absolute_import, with_statement, print_function, unicode_literals
from renpy.compat import PY2, basestring, bchr, bord, chr, open, pystr, range, round, str, tobytes, unicode # *
from typing import Callable

import math
import re

import pygame_sdl2 as pygame
import renpy
from renpy.display.render import render, Render


def compile_event(key, keydown):
    """
    Compiles a keymap entry into a python expression.

    keydown determines if we are dealing with keys going down (press),
    or keys going up (release).
    """

    # Lists or tuples get turned into or expressions.
    if isinstance(key, (list, tuple)):
        if not key:
            return "(False)"

        return "(" + " or ".join([compile_event(i, keydown) for i in key]) + ")"

    # If it's in config.keymap, compile what's in config.keymap.
    if key in renpy.config.keymap:
        return compile_event(renpy.config.keymap[key], keydown)

    if key in renpy.config.default_keymap:
        return compile_event(renpy.config.default_keymap[key], keydown)

    if key is None:
        return "(False)"

    part = key.split("_")

    # Deal with the mouse.
    if part[0] == "mousedown":
        if keydown:
            return "(ev.type == %d and ev.button == %d)" % (pygame.MOUSEBUTTONDOWN, int(part[1]))

        return "(False)"

    if part[0] == "mouseup":
        if keydown:
            return "(ev.type == %d and ev.button == %d)" % (pygame.MOUSEBUTTONUP, int(part[1]))

        return "(False)"


    MODIFIERS = { "keydown", "keyup", "repeat", "alt", "meta", "shift", "noshift", "ctrl", "osctrl" }
    modifiers = set()

    while part[0] in MODIFIERS:
        modifiers.add(part.pop(0))

    # Deal with the Joystick / Gamepad.
    if part[0] == "joy" or part[0] == "pad":
        return "(False)"

    key = "_".join(part)

    if "keydown" in modifiers:
        keydown = True
    elif "keyup" in modifiers:
        keydown = False

    # Otherwise, deal with it as a key.
    if keydown:
        rv = "(ev.type == %d" % pygame.KEYDOWN
    else:
        rv = "(ev.type == %d" % pygame.KEYUP

    if "repeat" in modifiers:
        rv += " and (ev.repeat)"
    else:
        rv += " and (not ev.repeat)"

    if key not in [ "K_LALT", "K_RALT" ]:

        if "alt" in modifiers or (renpy.macintosh and "osctrl" in modifiers):
            rv += " and (ev.mod & %d)" % pygame.KMOD_ALT
        else:
            rv += " and not (ev.mod & %d)" % pygame.KMOD_ALT

    if key not in [ "K_LGUI", "K_RGUI" ]:

        if "meta" in modifiers:
            rv += " and (ev.mod & %d)" % pygame.KMOD_META
        else:
            rv += " and not (ev.mod & %d)" % pygame.KMOD_META

    if key not in [ "K_LCTRL", "K_RCTRL" ]:

        if "ctrl" in modifiers or (not renpy.macintosh and "osctrl" in modifiers):
            rv += " and (ev.mod & %d)" % pygame.KMOD_CTRL
        else:
            rv += " and not (ev.mod & %d)" % pygame.KMOD_CTRL

    if key not in [ "K_LSHIFT", "K_RSHIFT" ]:

        if "shift" in modifiers:
            rv += " and (ev.mod & %d)" % pygame.KMOD_SHIFT

        if "noshift" in modifiers:
            rv += " and not (ev.mod & %d)" % pygame.KMOD_SHIFT

    if len(part) == 1:
        if len(part[0]) != 1:
            if renpy.config.developer:
                raise Exception("Invalid key specifier %s" % key)
            return "(False)"

        rv += " and ev.unicode == %r)" % part[0]

    else:
        if part[0] != "K":
            if renpy.config.developer:
                raise Exception("Invalid key specifier %s" % key)
            return "(False)"

        rv += " and ev.key == %d)" % (getattr(pygame.constants, key)) # type: ignore

    return rv


# These store a lambda for each compiled key in the system.
event_cache = { }
keyup_cache = { }


def clear_keymap_cache():
    """
    :doc: other

    Clears the keymap cache. This allows changes to :var:`config.keymap` to
    take effect without restarting Ren'Py.
    """

    event_cache.clear()
    keyup_cache.clear()


def queue_event(name, up=False, **kwargs):
    """
    :doc: other

    Queues an event with the given name. `Name` should be one of the event
    names in :var:`config.keymap`, or a list of such names.

    `up`
        This should be false when the event begins (for example, when a keyboard
        button is pressed.) It should be true when the event ends (when the
        button is released.)

    The event is queued at the time this function is called. This function will
    not work to replace an event with another - doing so will change event order.
    (Use :var:`config.keymap` instead.)

    This method is threadsafe.
    """

    # Avoid queueing events before we're ready.
    if not renpy.display.interface:
        return

    if not isinstance(name, (list, tuple)):
        name = [ name ]

    data = { "eventnames" : name, "up" : up }
    data.update(kwargs)

    ev = pygame.event.Event(renpy.display.core.EVENTNAME, data)
    pygame.event.post(ev)


def map_event(ev, keysym):
    """
    :doc: udd_utility

    Returns true if the pygame event `ev` matches `keysym`

    `keysym`
        One of:

        * The name of a keybinding in :var:`config.keymap`.
        * A keysym, as documented in the :ref:`keymap` section.
        * A list containing one or more keysyms.
    """

    if ev.type == renpy.display.core.EVENTNAME:
        if (keysym in ev.eventnames) and not ev.up:
            return True

        return False

    if isinstance(keysym, list):
        keysym = tuple(keysym)

    check_code = event_cache.get(keysym, None)
    if check_code is None:
        check_code = eval("lambda ev : " + compile_event(keysym, True), globals())
        event_cache[keysym] = check_code

    return check_code(ev)


def map_keyup(ev, keysym):
    """Returns true if the event matches the named keycode being released."""

    if ev.type == renpy.display.core.EVENTNAME:
        if (keysym in ev.eventnames) and ev.up:
            return True

    if isinstance(keysym, list):
        keysym = tuple(keysym)

    check_code = keyup_cache.get(keysym, None)
    if check_code is None:
        check_code = eval("lambda ev : " + compile_event(keysym, False), globals())
        keyup_cache[keysym] = check_code

    return check_code(ev)


def skipping(ev):
    """
    This handles setting skipping in response to the press of one of the
    CONTROL keys. The library handles skipping in response to TAB.
    """

    if not renpy.config.allow_skipping:
        return

    if not renpy.store._skipping:
        return

    if map_event(ev, "skip"):

        if (renpy.game.interface.text_rect is None) or renpy.config.skip_during_text:
            renpy.config.skipping = "slow"
            renpy.exports.restart_interaction()

    if map_keyup(ev, "skip") or map_event(ev, "stop_skipping"):
        renpy.config.skipping = None
        renpy.exports.restart_interaction()

    return


def inspector(ev):
    return map_event(ev, "inspector")

##############################################################################
# Utility functions for dealing with actions.


def predict_action(var):
    """
    Predicts some of the actions that may be caused by a variable.
    """

    if var is None:
        return

    if isinstance(var, renpy.ui.Action):
        var.predict()

    if isinstance(var, (list, tuple)):
        for i in var:
            predict_action(i)


def run(action, *args, **kwargs):
    """
    :doc: run
    :name: renpy.run
    :args: (action)

    Run an action or list of actions. A single action is called with no
    arguments, a list of actions is run in order using this function, and
    None is ignored.

    Returns the result of the last action to return a value.
    """

    if action is None:
        return None

    if isinstance(action, (list, tuple)):
        rv = None

        for i in action:
            new_rv = run(i, *args, **kwargs)

            if new_rv is not None:
                rv = new_rv

        return rv

    return action(*args, **kwargs)


def run_unhovered(var):
    """
    Calls the unhovered method on the variable, if it exists.
    """

    if var is None:
        return

    if isinstance(var, (list, tuple)):
        for i in var:
            run_unhovered(i)

        return

    f = getattr(var, "unhovered", None)
    if f is not None:
        f()


def run_periodic(var, st):

    if isinstance(var, (list, tuple)):
        rv = None

        for i in var:
            v = run_periodic(i, st)

            if (v is not None) and (rv is None or v < rv):
                rv = v

        return rv

    if isinstance(var, renpy.ui.Action):
        return var.periodic(st)

    return None


def get_tooltip(action):

    if isinstance(action, (list, tuple)):
        for i in action:
            rv = get_tooltip(i)
            if rv is not None:
                return rv

        return None

    func = getattr(action, "get_tooltip", None)
    if func is None:
        return None

    return func()


def is_selected(action):
    """
    :name: renpy.is_selected
    :doc: run

    Returns a true value if the provided action or list of actions
    indicates it is selected, and false otherwise.
    """

    if isinstance(action, (list, tuple)):
        for i in action:
            if isinstance(i, renpy.store.SelectedIf): # type: ignore
                return i.get_selected()
        return any(is_selected(i) for i in action)

    if isinstance(action, renpy.ui.Action):
        return action.get_selected()

    return False


def is_sensitive(action):
    """
    :name: renpy.is_sensitive
    :doc: run

    Returns a true value if the provided action or list of actions
    indicates it is sensitive, and false otherwise.
    """

    if isinstance(action, (list, tuple)):
        for i in action:
            if isinstance(i, renpy.store.SensitiveIf): # type: ignore
                return i.get_sensitive()
        return all(is_sensitive(i) for i in action)

    if isinstance(action, renpy.ui.Action):
        return action.get_sensitive()

    return True


def alt(clicked):

    if isinstance(clicked, (list, tuple)):
        rv = [ ]

        for i in clicked:
            t = alt(i)
            if t is not None:
                rv.append(t)

        if rv:
            return " ".join(rv)

        return None

    if isinstance(clicked, renpy.ui.Action):
        return clicked.alt

    return None

##############################################################################
# Special-Purpose Displayables


class Keymap(renpy.display.layout.Null):
    """
    This is a behavior that maps keys to actions that are called when
    the key is pressed. The keys are specified by giving the appropriate
    k_constant from pygame.constants, or the unicode for the key.
    """

    capture = True
    _box_skip = True

    def __init__(self, replaces=None, activate_sound=None, capture=True, **keymap):
        if activate_sound is not None:
            super(Keymap, self).__init__(style='default', activate_sound=activate_sound)
        else:
            super(Keymap, self).__init__(style='default')

        self.keymap = keymap
        self.capture = capture

    def event(self, ev, x, y, st):

        for name, action in self.keymap.items():

            if map_event(ev, name):

                renpy.exports.play(self.style.activate_sound)

                rv = run(action)

                if rv is not None:
                    return rv

                if self.capture:
                    raise renpy.display.core.IgnoreEvent()

    def predict_one_action(self):
        for i in self.keymap.values():
            predict_action(i)


class RollForward(renpy.display.layout.Null):
    """
    This behavior implements rollforward.
    """

    def __init__(self, value, **properties):
        super(RollForward, self).__init__(**properties)
        self.value = value

    def event(self, ev, x, y, st):
        if map_event(ev, "rollforward"):
            return renpy.exports.roll_forward_core(self.value)


class PauseBehavior(renpy.display.layout.Null):
    """
    This is a class implementing the Pause behavior, which is to
    return a value after a certain amount of time has elapsed.
    """

    voice = False
    modal = False

    def __init__(self, delay, result=False, voice=False, modal=None, **properties):
        super(PauseBehavior, self).__init__(**properties)

        self.delay = delay
        self.result = result
        self.voice = voice
        self.modal = (renpy.config.modal_blocks_pause) if (modal is None) else modal

    def event(self, ev, x, y, st):

        if ev.type == renpy.display.core.TIMEEVENT:

            if ev.modal and self.modal:
                renpy.game.interface.timeout(max(self.delay - st, 0))
                return

            if st >= self.delay:

                if self.voice and renpy.config.nw_voice:
                    if (not renpy.config.afm_callback()) or renpy.display.tts.is_active():
                        renpy.game.interface.timeout(0.05)
                        return

                # If we have been drawn since the timeout, simply return
                # true. Otherwise, force a redraw, and return true when
                # it comes back.
                if renpy.game.interface.drawn_since(st - self.delay):
                    return self.result

                renpy.game.interface.force_redraw = True

        renpy.game.interface.timeout(max(self.delay - st, 0))


class PredictPauseBehavior(renpy.display.layout.Null):
    """
    This behavior implements a pause that will last until Interface.force_prediction
    becomes False, meaning that everything that can be predicted has been predicted
    and loaded.
    """

    def __init__(self, **properties):
        super(PredictPauseBehavior, self).__init__(**properties)

    def event(self, ev, x, y, st):

        if not renpy.display.interface.force_prediction:
            return False

        renpy.game.interface.timeout(0)

class SoundStopBehavior(renpy.display.layout.Null):
    """
    This is a class implementing the sound stop behavior,
    which is to return False when a sound is no longer playing
    on the named channel.
    """

    def __init__(self, channel, result=False, **properties):
        super(SoundStopBehavior, self).__init__(**properties)

        self.channel = channel
        self.result = result

    def event(self, ev, x, y, st):

        if not renpy.audio.music.get_playing(self.channel):
            return self.result

        renpy.game.interface.timeout(.025)


class SayBehavior(renpy.display.layout.Null):
    """
    This is a class that implements the say behavior,
    which is to return True (ending the interaction) if
    the user presses space or enter, or clicks the left
    mouse button.
    """

    focusable = True
    text_tuple = None

    dismiss_unfocused = ('dismiss_unfocused',)

    def __init__(self, default=True, afm=None, dismiss=('dismiss',), allow_dismiss=None, dismiss_unfocused=('dismiss_unfocused',), **properties):
        super(SayBehavior, self).__init__(default=default, **properties)

        if not isinstance(dismiss, (list, tuple)):
            dismiss = [ dismiss ]

        if not isinstance(dismiss_unfocused, (list, tuple)):
            dismiss_unfocused = [ dismiss_unfocused ]

        if afm is not None:
            self.afm_length = len(afm)
        else:
            self.afm_length = None

        # What keybindings lead to dismissal?
        self.dismiss = dismiss
        self.dismiss_unfocused = dismiss_unfocused

        self.allow_dismiss = allow_dismiss

    def _tts_all(self):
        raise renpy.display.tts.TTSRoot()

    def set_text(self, *args):
        self.text_tuple = args

        self.afm_length = 1
        self.text_time = 0

        for text in args:

            try:
                afm_text = text.text[0][text.start:text.end]
                afm_text = renpy.text.extras.filter_text_tags(afm_text, allow=[])
                self.afm_length += max(len(afm_text), 1)
            except Exception:
                self.afm_length += max(text.end - text.start, 1)

    def event(self, ev, x, y, st):

        if self.afm_length and renpy.game.preferences.afm_time and renpy.game.preferences.afm_enable:

            afm_delay = (1.0 * (renpy.config.afm_bonus + self.afm_length) / renpy.config.afm_characters) * renpy.game.preferences.afm_time

            if self.text_tuple is not None:
                max_time = 0

                for t in self.text_tuple:
                    max_time = max(max_time, t.get_time())

                afm_delay += max_time

            if ev.type == renpy.display.core.TIMEEVENT and ev.modal:
                return None

            if st > afm_delay:
                if renpy.config.afm_callback:
                    if renpy.config.afm_callback() and not renpy.display.tts.is_active():
                        return True

                    renpy.game.interface.timeout(0.1)
                else:
                    return True
            else:
                renpy.game.interface.timeout(afm_delay - st)

        dismiss = [ (i, True) for i in self.dismiss ] + [ (i, False) for i in self.dismiss_unfocused ] # type: ignore

        for dismiss_event, check_focus in dismiss:

            if map_event(ev, dismiss_event):

                if check_focus and not self.is_focused():
                    continue

                if renpy.config.skipping:
                    renpy.config.skipping = None
                    renpy.exports.restart_interaction()
                    raise renpy.display.core.IgnoreEvent()

                if not renpy.config.enable_rollback_side:
                    rollback_side = "disable"
                if renpy.exports.variant("mobile"):
                    rollback_side = renpy.game.preferences.mobile_rollback_side
                else:
                    rollback_side = renpy.game.preferences.desktop_rollback_side

                if ev.type == pygame.MOUSEBUTTONUP:

                    percent = 1.0 * x / renpy.config.screen_width

                    if rollback_side == "left":

                        if percent < renpy.config.rollback_side_size:
                            renpy.exports.rollback()
                            raise renpy.display.core.IgnoreEvent()

                    elif rollback_side == "right":

                        if (1.0 - percent) < renpy.config.rollback_side_size:
                            renpy.exports.rollback()
                            raise renpy.display.core.IgnoreEvent()

                if renpy.game.preferences.using_afm_enable and \
                        renpy.game.preferences.afm_enable and \
                        not renpy.game.preferences.afm_after_click:

                    renpy.game.preferences.afm_enable = False
                    renpy.exports.restart_interaction()
                    raise renpy.display.core.IgnoreEvent()

                if self.allow_dismiss:
                    if not self.allow_dismiss():
                        raise renpy.display.core.IgnoreEvent()

                return True

        skip_delay = renpy.config.skip_delay / 1000.0

        if renpy.config.skipping and renpy.config.allow_skipping and renpy.store._skipping:

            if ev.type == renpy.display.core.TIMEEVENT and st >= skip_delay:

                if ev.modal:
                    return None
                if renpy.game.preferences.skip_unseen:
                    return True
                if renpy.config.skipping == "fast":
                    return True
                if renpy.game.context().seen_current(True):
                    return True

                renpy.config.skipping = None
                renpy.exports.restart_interaction()

            else:
                renpy.game.interface.timeout(skip_delay - st)

        return None


class DismissBehavior(renpy.display.core.Displayable):
    """
    This is used to implement the dismiss screen language statement.
    """

    focusable = True
    keysym = "dismiss"

    def __init__(self, action=None, modal=True, keysym="dismiss", **properties):
        super(DismissBehavior, self).__init__(**properties)

        if action is None:
            raise Exception("Dismiss requires an action.")

        self.action = action
        self.modal = modal
        self.keysym = keysym

    def _tts(self):
        return ""

    def _tts_all(self):
        rv = self._tts_common(alt(self.action))
        return rv

    def find_focusable(self, callback, focus_name):
        if self.modal and not callable(self.modal):
            renpy.display.focus.mark_modal()

        super(DismissBehavior, self).find_focusable(callback, focus_name)

    def render(self, width, height, st, at):
        rv = renpy.display.render.Render(0, 0)

        rv.add_focus(self, None, None, None, None, None) # type: ignore

        if self.modal and not callable(self.modal):
            rv.modal = "default" # type: ignore

        return rv

    def event(self, ev, x, y, st):

        if self.is_focused() and map_event(ev, self.keysym):
            renpy.exports.play(self.style.activate_sound)
            rv = run(self.action)

            if rv is not None:
                return rv

            raise renpy.display.core.IgnoreEvent()

        if renpy.display.layout.check_modal(self.modal, ev, x, y, None, None):
            raise renpy.display.layout.IgnoreLayers()


##############################################################################
# Button


KEY_EVENTS = (
    pygame.KEYDOWN,
    pygame.KEYUP,
    pygame.TEXTEDITING,
    pygame.TEXTINPUT
    )


class Button(renpy.display.layout.Window):

    keymap = { }
    action = None
    alternate = None

    longpress_start = None
    longpress_x = None
    longpress_y = None

    role_parameter = None

    keysym = None
    alternate_keysym = None

    # This locks the displayable against further change.
    locked = False

    def __init__(self, child=None, style='button', clicked=None,
                 hovered=None, unhovered=None, action=None, role=None,
                 time_policy=None, keymap=None, alternate=None,
                 selected=None, sensitive=None, keysym=None, alternate_keysym=None,
                 **properties):

        if isinstance(clicked, renpy.ui.Action):
            action = clicked

        super(Button, self).__init__(child, style=style, **properties)

        self.action = action
        self.selected = selected
        self.sensitive = sensitive
        self.clicked = clicked
        self.hovered = hovered
        self.unhovered = unhovered
        self.alternate = alternate

        self.focusable = True # (clicked is not None) or (action is not None)
        self.role_parameter = role

        self.keymap = keymap or {}

        self.keysym = keysym
        self.alternate_keysym = alternate_keysym

        self.time_policy_data = None

        self._duplicatable = False

    def _get_tooltip(self):
        if self._tooltip is not None:
            return self._tooltip

        return get_tooltip(self.action)

    def _in_current_store(self):
        rv = self._copy()
        rv.style = self.style.copy()
        rv.set_style_prefix(self.style.prefix, True)
        rv.focusable = False
        rv.locked = True
        return rv

    def predict_one_action(self):
        predict_action(self.clicked)
        predict_action(self.hovered)
        predict_action(self.unhovered)
        predict_action(self.alternate)

        if self.keymap:
            for v in self.keymap.values():
                predict_action(v)

    def render(self, width, height, st, at):

        if self.style.time_policy:
            st, self.time_policy_data = self.style.time_policy(st, self.time_policy_data, self.style)

        rv = super(Button, self).render(width, height, st, at)

        if self.clicked:

            rect = self.style.focus_rect
            if rect is not None:
                fx, fy, fw, fh = rect
            else:
                fx = self.style.left_margin
                fy = self.style.top_margin
                fw = rv.width - self.style.right_margin
                fh = rv.height - self.style.bottom_margin

            mask = self.style.focus_mask

            if mask is True:
                mask = rv
            elif mask is not None:
                try:
                    mask = renpy.display.render.render(mask, rv.width, rv.height, st, at)
                except Exception:
                    if not callable(mask):
                        raise Exception("Focus_mask must be None, True, a displayable, or a callable.")

            if mask is not None:
                fmx = 0
                fmy = 0
            else:
                fmx = None
                fmy = None

            rv.add_focus(self, None,
                         fx, fy, fw, fh,
                         fmx, fmy, mask)

        return rv

    def focus(self, default=False):
        super(Button, self).focus(default)

        rv = None

        if not default:
            rv = run(self.hovered)

        self.set_transform_event(self.role + "hover")

        if self.child is not None:
            self.child.set_transform_event(self.role + "hover")

        return rv

    def unfocus(self, default=False):
        super(Button, self).unfocus(default)

        self.longpress_start = None

        if not default:
            run_unhovered(self.hovered)
            run(self.unhovered)

        self.set_transform_event(self.role + "idle")

        if self.child is not None:
            self.child.set_transform_event(self.role + "idle")

    def is_selected(self):
        if self.selected is not None:
            return self.selected
        return is_selected(self.action)

    def is_sensitive(self):
        if self.sensitive is not None:
            return self.sensitive
        return is_sensitive(self.action)

    def per_interact(self):

        if not self.locked:

            if self.action is not None:
                if self.is_selected():
                    role = 'selected_'
                else:
                    role = ''

                if self.is_sensitive():
                    clicked = self.action
                else:
                    clicked = None
                    role = ''

            else:
                role = ''
                clicked = self.clicked

            if self.role_parameter is not None:
                role = self.role_parameter

            if (role != self.role) or (clicked is not self.clicked):
                renpy.display.render.invalidate(self)
                self.role = role
                self.clicked = clicked

            if self.clicked is not None:
                self.set_style_prefix(self.role + "idle_", True)
                self.focusable = True
            else:
                self.set_style_prefix(self.role + "insensitive_", True)
                self.focusable = False

        super(Button, self).per_interact()

    def event(self, ev, x, y, st):

        if self.locked:
            return None

        def handle_click(action):
            renpy.exports.play(self.style.activate_sound)

            rv = run(action)

            if rv is not None:
                return rv

            raise renpy.display.core.IgnoreEvent()

        # Call self.action.periodic()
        timeout = run_periodic(self.action, st)

        if timeout is not None:
            renpy.game.interface.timeout(timeout)

        # If we have a child, try passing the event to it. (For keyboard
        # events, this only happens if we're focused.)
        if (ev.type not in KEY_EVENTS) or self.style.key_events:
            rv = super(Button, self).event(ev, x, y, st)
            if rv is not None:
                return rv

        if (self.keysym is not None) and (self.clicked is not None):
            if map_event(ev, self.keysym):
                return handle_click(self.clicked)

        if (self.alternate_keysym is not None) and (self.alternate is not None):
            if map_event(ev, self.alternate_keysym):
                return handle_click(self.alternate)

        # If not focused, ignore all events.
        if not self.is_focused():
            return None

        # Check the keymap.
        for name, action in self.keymap.items():
            if map_event(ev, name):
                return run(action)

        # Handle the longpress event, if necessary.
        if (self.alternate is not None) and renpy.display.touch:

            if ev.type == pygame.MOUSEBUTTONDOWN and ev.button == 1:
                self.longpress_start = st
                self.longpress_x = x
                self.longpress_y = y

                renpy.game.interface.timeout(renpy.config.longpress_duration)

            if self.longpress_start is not None:
                if math.hypot(x - self.longpress_x, y - self.longpress_y) > renpy.config.longpress_radius:
                    self.longpress_start = None
                elif st >= (self.longpress_start + renpy.config.longpress_duration):
                    renpy.exports.vibrate(renpy.config.longpress_vibrate)
                    renpy.display.interface.after_longpress()

                    return handle_click(self.alternate)

        # Ignore as appropriate:
        if (self.clicked is not None) and map_event(ev, "button_ignore"):
            raise renpy.display.core.IgnoreEvent()

        if (self.alternate is not None) and map_event(ev, "button_alternate_ignore"):
            raise renpy.display.core.IgnoreEvent()

        # If clicked,
        if (self.clicked is not None) and map_event(ev, "button_select"):
            return handle_click(self.clicked)

        if (self.alternate is not None) and map_event(ev, "button_alternate"):
            return handle_click(self.alternate)

        return None

    def set_style_prefix(self, prefix, root):
        if root:
            super(Button, self).set_style_prefix(prefix, root)

    def _tts(self):
        return ""

    def _tts_all(self):
        rv = self._tts_common(alt(self.action))

        if self.is_selected():
            rv += " " + renpy.minstore.__("selected")

        return rv

# Reimplementation of the TextButton widget as a Button and a Text
# widget.


def TextButton(text, style='button', text_style='button_text',
               clicked=None, **properties):

    text_properties, button_properties = renpy.easy.split_properties(properties, "text_", "")

    text = renpy.text.text.Text(text, style=text_style, **text_properties) # @UndefinedVariable
    return Button(text, style=style, clicked=clicked, **button_properties)


class ImageButton(Button):
    """
    Used to implement the guts of an image button.
    """

    imagebutton_child = None
    imagebutton_raw_child = None

    def __init__(self,
                 idle_image,
                 hover_image=None,
                 insensitive_image=None,
                 activate_image=None,
                 selected_idle_image=None,
                 selected_hover_image=None,
                 selected_insensitive_image=None,
                 selected_activate_image=None,
                 style='image_button',
                 clicked=None,
                 hovered=None,
                 **properties):

        hover_image = hover_image or idle_image
        insensitive_image = insensitive_image or idle_image
        activate_image = activate_image or hover_image

        selected_idle_image = selected_idle_image or idle_image
        selected_hover_image = selected_hover_image or hover_image
        selected_insensitive_image = selected_insensitive_image or insensitive_image
        selected_activate_image = selected_activate_image or activate_image

        self.state_children = dict(
            idle_=renpy.easy.displayable(idle_image),
            hover_=renpy.easy.displayable(hover_image),
            insensitive_=renpy.easy.displayable(insensitive_image),
            activate_=renpy.easy.displayable(activate_image),

            selected_idle_=renpy.easy.displayable(selected_idle_image),
            selected_hover_=renpy.easy.displayable(selected_hover_image),
            selected_insensitive_=renpy.easy.displayable(selected_insensitive_image),
            selected_activate_=renpy.easy.displayable(selected_activate_image),
            )

        super(ImageButton, self).__init__(None,
                                          style=style,
                                          clicked=clicked,
                                          hovered=hovered,
                                          **properties)

    def visit(self):
        rv = list(self.state_children.values())
        if self.imagebutton_child is not None:
            rv.append(self.imagebutton_child)
        return rv

    def get_child(self):

        raw_child = self.style.child or self.state_children[self.style.prefix]

        if raw_child is not self.imagebutton_raw_child:
            self.imagebutton_raw_child = raw_child

            if raw_child._duplicatable:
                self.imagebutton_child = raw_child._duplicate(None)
                self.imagebutton_child._unique()
            else:
                self.imagebutton_child = raw_child

            self.imagebutton_child.per_interact()

        return self.imagebutton_child


# This is used for an input that takes its focus from a button.
class HoveredProxy(object):

    def __init__(self, a, b):
        self.a = a
        self.b = b

    def __call__(self):
        self.a()
        if self.b:
            return self.b()

        return None


# The currently editable input value.
current_input_value = None

# Is the current input value active?
input_value_active = False

# The default input value to use if the currently editable value doesn't
# exist.
default_input_value = None

# A list of input values that exist.
input_values = [ ]

# A list of inputs that exist in the current interaction.
inputs = [ ]


def input_pre_per_interact():
    global input_values
    global inputs
    global default_input_value

    input_values = [ ]
    inputs = [ ]
    default_input_value = None


def input_post_per_interact():

    global current_input_value
    global input_value_active

    for i in input_values:
        if i is current_input_value:
            break

    else:

        current_input_value = default_input_value

        input_value_active = True

    for i in inputs:

        editable = (i.value is current_input_value) and input_value_active and i.value.editable

        content = i.value.get_text()

        if (i.editable != editable) or (content != i.content):
            i.update_text(content, editable)
            i.caret_pos = len(content)


class CaretBlink(renpy.display.core.Displayable):
    """
    A displayable that renders the caret.
    """

    def __init__(self, caret, caret_blink, **properties):

        properties.setdefault("yalign", 0.0)

        super(CaretBlink, self).__init__(**properties)
        caret = renpy.easy.displayable(caret)

        if caret._duplicatable:
            caret = caret._duplicate(None)
            caret._unique()

        self.caret = caret
        self.caret_blink = caret_blink

        self.st_base = 0

    def get_placement(self):
        return self.caret.get_placement()

    def visit(self):
        return [ self.caret ]

    def render(self, width, height, st, at):
        st -= self.st_base

        cr = renpy.display.render.render(self.caret, width, height, st, at)
        rv = renpy.display.render.Render(1, height)

        ttl = self.caret_blink - st % self.caret_blink

        if ttl > self.caret_blink / 2.0:
            rv.blit(cr, (0, 0))

        renpy.display.render.redraw(self, ttl % (self.caret_blink / 2.))

        return rv


class Input(renpy.text.text.Text): # @UndefinedVariable
    """
    This is a Displayable that takes text as input.
    """

    changed = None
    prefix = ""
    suffix = ""
    caret_pos = 0
    old_caret_pos = 0
    pixel_width = None
    default = ""
    edit_text = ""
    value = None
    shown = False

    st = 0

    def __init__(self,
                 default="",
                 length=None,
                 style='input',
                 allow=None,
                 exclude=None,
                 prefix="",
                 suffix="",
                 changed=None,
                 button=None,
                 replaces=None,
                 editable=True,
                 pixel_width=None,
                 value=None,
                 copypaste=False,
                 caret_blink=None,
                 **properties):

        super(Input, self).__init__("", style=style, replaces=replaces, substitute=False, **properties)

        if caret_blink is None:
            caret_blink = renpy.config.input_caret_blink

        if value:
            self.value = value
            changed = value.set_text
            default = value.get_text()

        self.default = str(default)
        self.content = self.default

        self.length = length

        self.allow = allow
        self.exclude = exclude
        self.prefix = prefix
        self.suffix = suffix
        self.copypaste = copypaste

        self.changed = changed

        self.editable = editable
        self.pixel_width = pixel_width

        caretprops = { 'color' : None }

        for i, v in properties.items():
            if i.endswith("color"):
                caretprops[i] = v

        caret = renpy.display.image.Solid(xysize=(1, renpy.store.preferences.font_size), style=style, **caretprops)

        if caret_blink:
            caret = CaretBlink(caret, caret_blink)

        self.caret = caret
        self.caret_pos = len(self.content)
        self.old_caret_pos = self.caret_pos

        if button:
            self.editable = False
            button.hovered = HoveredProxy(self.enable, button.hovered)
            button.unhovered = HoveredProxy(self.disable, button.unhovered)

        if isinstance(replaces, Input):
            self.content = replaces.content
            self.editable = replaces.editable
            self.caret_pos = replaces.caret_pos
            self.shown = replaces.shown

        self.update_text(self.content, self.editable)

    def update_text(self, new_content, editable, check_size=False):

        edit = renpy.display.interface.text_editing

        old_content = self.content

        if new_content != self.content or editable != self.editable or edit:

            renpy.display.render.redraw(self, 0)

        self.editable = editable

        # Choose the caret.
        caret = self.style.caret

        if caret is None:
            caret = self.caret

        # Format text being edited by the IME.
        if edit:

            self.edit_text = edit.text

            edit_text_0 = edit.text[:edit.start]
            edit_text_1 = edit.text[edit.start:edit.start + edit.length]
            edit_text_2 = edit.text[edit.start + edit.length:]

            edit_text = ""

            if edit_text_0:
                edit_text += "{u=1}" + edit_text_0.replace("{", "{{") + "{/u}"

            if edit_text_1:
                edit_text += "{u=2}" + edit_text_1.replace("{", "{{") + "{/u}"

            if edit_text_2:
                edit_text += "{u=1}" + edit_text_2.replace("{", "{{") + "{/u}"

        else:
            self.edit_text = ""
            edit_text = ""

        def set_content(content):

            if content == "":
                content = " "

            if editable:
                l = len(content)
                self.set_text([self.prefix, content[0:self.caret_pos].replace("{", "{{"), edit_text, caret,
                               content[self.caret_pos:l].replace("{", "{{"), self.suffix])
            else:
                self.set_text([self.prefix, content.replace("{", "{{"), self.suffix ])

            if isinstance(self.caret, CaretBlink):
                self.caret.st_base = self.st
                renpy.display.render.redraw(self.caret, 0)

        set_content(new_content)

        if check_size and self.pixel_width:
            w, _h = self.size()
            if w > self.pixel_width:
                self.caret_pos = self.old_caret_pos
                set_content(old_content)
                return

        if new_content != old_content:
            self.content = new_content

            if self.changed:
                self.changed(new_content)

    # This is needed to ensure the caret updates properly.
    def set_style_prefix(self, prefix, root):
        if prefix != self.style.prefix:
            self.update_text(self.content, self.editable)

        super(Input, self).set_style_prefix(prefix, root)

    def enable(self):
        self.update_text(self.content, True)

    def disable(self):
        self.update_text(self.content, False)

    def per_interact(self):

        global default_input_value

        if self.value is not None:

            inputs.append(self)
            input_values.append(self.value)

            if self.value.default and (default_input_value is None):
                default_input_value = self.value

        if not self.shown:

            if self.value is not None:
                default = self.value.get_text()
                self.default = str(default)

            self.content = self.default
            self.caret_pos = len(self.content)
            self.update_text(self.content, self.editable)

            self.shown = True

    def event(self, ev, x, y, st):

        self.st = st
        self.old_caret_pos = self.caret_pos

        if not self.editable:
            return None

        edit_controls = any([
            map_event(ev, "input_jump_word_left"),
            map_event(ev, "input_jump_word_right"),
            map_event(ev, "input_delete_word"),
            map_event(ev, "input_delete_full"),
        ])

        if (ev.type == pygame.KEYDOWN) and (pygame.key.get_mods() & pygame.KMOD_LALT) and (not ev.unicode) and not edit_controls:
            return None

        l = len(self.content)

        raw_text = None

        if map_event(ev, "input_backspace"):

            if self.content and self.caret_pos > 0:
                content = self.content[0:self.caret_pos - 1] + self.content[self.caret_pos:l]
                self.caret_pos -= 1
                self.update_text(content, self.editable)

            renpy.display.render.redraw(self, 0)
            raise renpy.display.core.IgnoreEvent()

        elif map_event(ev, "input_enter"):

            content = self.content

            if self.edit_text:
                content = content[0:self.caret_pos] + self.edit_text + self.content[self.caret_pos:]

            if self.value:
                return self.value.enter()

            if not self.changed:
                return content

        elif map_event(ev, "input_left"):
            if self.caret_pos > 0:
                self.caret_pos -= 1
                self.update_text(self.content, self.editable)

            renpy.display.render.redraw(self, 0)
            raise renpy.display.core.IgnoreEvent()

        elif map_event(ev, "input_jump_word_left"):
            if self.caret_pos > 0:
                space_pos = 0
                for item in re.finditer(r"\s+", self.content[:self.caret_pos]):
                    _start, end = item.span()
                    if end != self.caret_pos:
                        space_pos = end
                self.caret_pos = space_pos
                self.update_text(self.content, self.editable)

            renpy.display.render.redraw(self, 0)
            raise renpy.display.core.IgnoreEvent()

        elif map_event(ev, "input_right"):
            if self.caret_pos < l:
                self.caret_pos += 1
                self.update_text(self.content, self.editable)

            renpy.display.render.redraw(self, 0)
            raise renpy.display.core.IgnoreEvent()

        elif map_event(ev, "input_jump_word_right"):
            if self.caret_pos < l:
                space_pos = l
                for item in re.finditer(r"\s+", self.content[self.caret_pos + 1:]):
                    start, end = item.span()
                    space_pos = end
                    break
                self.caret_pos = min(space_pos + self.caret_pos + 1, l)
                self.update_text(self.content, self.editable)

            renpy.display.render.redraw(self, 0)
            raise renpy.display.core.IgnoreEvent()

        elif map_event(ev, "input_delete"):
            if self.caret_pos < l:
                content = self.content[0:self.caret_pos] + self.content[self.caret_pos + 1:l]
                self.update_text(content, self.editable)

            renpy.display.render.redraw(self, 0)
            raise renpy.display.core.IgnoreEvent()

        elif map_event(ev, "input_delete_word"):
            if self.caret_pos <= l:
                space_pos = 0
                for item in re.finditer(r"\s+", self.content[:self.caret_pos]):
                    start, end = item.span()
                    if end != self.caret_pos:
                        space_pos = end
                content = self.content[0:space_pos] + self.content[self.caret_pos:l]
                self.caret_pos = space_pos
                self.update_text(content, self.editable)

            renpy.display.render.redraw(self, 0)
            raise renpy.display.core.IgnoreEvent()

        elif map_event(ev, "input_delete_full"):
            if self.caret_pos <= l:
                content = self.content[self.caret_pos:l]
                self.caret_pos = 0
                self.update_text(content, self.editable)

            renpy.display.render.redraw(self, 0)
            raise renpy.display.core.IgnoreEvent()

        elif map_event(ev, "input_home"):
            self.caret_pos = 0
            self.update_text(self.content, self.editable)
            renpy.display.render.redraw(self, 0)
            raise renpy.display.core.IgnoreEvent()

        elif map_event(ev, "input_end"):
            self.caret_pos = l
            self.update_text(self.content, self.editable)
            renpy.display.render.redraw(self, 0)
            raise renpy.display.core.IgnoreEvent()

        elif self.copypaste and map_event(ev, "input_copy"):
            text = self.content.encode("utf-8")
            pygame.scrap.put(pygame.scrap.SCRAP_TEXT, text)
            raise renpy.display.core.IgnoreEvent()

        elif self.copypaste and map_event(ev, "input_paste"):
            text = pygame.scrap.get(pygame.scrap.SCRAP_TEXT)
            text = text.decode("utf-8")
            raw_text = ""
            for c in text:
                if ord(c) >= 32:
                    raw_text += c

        elif ev.type == pygame.TEXTEDITING:
            self.update_text(self.content, self.editable, check_size=True)

            raise renpy.display.core.IgnoreEvent()

        elif ev.type == pygame.TEXTINPUT:
            self.edit_text = ""
            raw_text = ev.text

        elif ev.type == pygame.KEYDOWN:

            if ev.unicode and ord(ev.unicode[0]) >= 32:
                raw_text = ev.unicode
            elif renpy.display.interface.text_event_in_queue():
                raise renpy.display.core.IgnoreEvent()
            elif (32 <= ev.key < 127) and not (ev.mod & (pygame.KMOD_ALT | pygame.KMOD_META)):
                # Ignore printable keycodes without unicode.
                raise renpy.display.core.IgnoreEvent()

        if raw_text is not None:

            text = ""

            for c in raw_text:

                # Allow is given
                if self.allow:

                    # Allow is regex
                    if isinstance(self.allow, re.Pattern):

                        # Character doesn't match
                        if self.allow.search(c) is None:
                            continue

                    # Allow is string
                    elif c not in self.allow:
                        continue

                # Exclude is given
                if self.exclude:

                    # Exclude is regex
                    if isinstance(self.exclude, re.Pattern):

                        # Character matches
                        if self.exclude.search(c) is not None:
                            continue

                    # Exclude is string
                    elif c in self.exclude:
                        continue

                text += c

            if self.length:
                remaining = self.length - len(self.content)
                text = text[:remaining]

            if text:

                content = self.content[0:self.caret_pos] + text + self.content[self.caret_pos:l]
                self.caret_pos += len(text)

                self.update_text(content, self.editable, check_size=True)

            raise renpy.display.core.IgnoreEvent()

    def render(self, width, height, st, at):
        self.st = st

        rv = super(Input, self).render(width, height, st, at)

        if self.editable:
            rv.text_input = True

        return rv


# A map from adjustment to lists of displayables that want to be redrawn
# if the adjustment changes.
adj_registered = { }

# This class contains information about an adjustment that can change the
# position of content.


class Adjustment(renpy.object.Object):
    """
    :doc: ui
    :name: ui.adjustment class

    Adjustment objects represent a value that can be adjusted by a bar
    or viewport. They contain information about the value, the range
    of the value, and how to adjust the value in small steps and large
    pages.
    """

    force_step = False

    def __init__(self, range=1, value=0, step=None, page=None, changed=None, adjustable=None, ranged=None, force_step=False): # type: (int|float|None, int|float|None, int|float|None, int|float|None, Callable|None, bool|None, Callable|None, bool) -> None
        """
        The following parameters correspond to fields or properties on
        the adjustment object:

        `range`
            The range of the adjustment, a number.

        `value`
            The value of the adjustment, a number.

        `step`
            The step size of the adjustment, a number. If None, then
            defaults to 1/10th of a page, if set. Otherwise, defaults
            to the 1/20th of the range.

            This is used when scrolling a viewport with the mouse wheel.

        `page`
            The page size of the adjustment. If None, this is set
            automatically by a viewport. If never set, defaults to 1/10th
            of the range.

            It's can be used when clicking on a scrollbar.

        The following parameters control the behavior of the adjustment.

        `adjustable`
            If True, this adjustment can be changed by a bar. If False,
            it can't.

            It defaults to being adjustable if a `changed` function
            is given or if the adjustment is associated with a viewport,
            and not adjustable otherwise.

        `changed`
            This function is called with the new value when the value of
            the adjustment changes.

        `ranged`
            This function is called with the adjustment object when
            the range of the adjustment is set by a viewport.

            This function may be called multiple times, as part of the layout
            process.

        `force_step`
            If True and this adjustment changes by dragging associated
            viewport or a bar, value will be changed only if the drag
            reached next step.
            If "release" and this adjustment changes by dragging associated
            viewport or a bar, after the release, value will be
            rounded to the nearest step.
            If False, this adjustment will changes by dragging, ignoring
            the step value.

        .. method:: change(value)

            Changes the value of the adjustment to `value`, updating
            any bars and viewports that use the adjustment.
         """

        super(Adjustment, self).__init__()

        if adjustable is None:
            if changed:
                adjustable = True

        self._range = range
        self._value = type(range)(value) # type: ignore
        self._page = page
        self._step = step
        self.changed = changed
        self.adjustable = adjustable
        self.ranged = ranged
        self.force_step = force_step

    def round_value(self, value, release):
        # Prevent deadlock border points
        if value <= 0:
            return type(self._value)(0)

        if value >= self._range:
            return self._range

        if self.force_step is False:
            return value

        if (not release) and self.force_step == "release":
            return value

        return type(self._value)(self.step * round(float(value) / self.step))

    def get_value(self):
        if self._value <= 0:
            return type(self._value)(0)
        if self._value >= self._range: # type: ignore
            return self._range

        return self._value

    def set_value(self, v):
        self._value = v

    value = property(get_value, set_value)

    def get_range(self):
        return self._range

    def set_range(self, v):
        self._range = v
        if self.ranged:
            self.ranged(self)

    range = property(get_range, set_range) # @ReservedAssignment

    def get_page(self):
        if self._page is not None:
            return self._page

        return self._range / 10

    def set_page(self, v):
        self._page = v

    page = property(get_page, set_page)

    def get_step(self):
        if self._step is not None:
            return self._step

        if self._page is not None and self.page > 0:
            return self._page / 10

        if isinstance(self._range, float):
            return self._range / 10

        return 1

    def set_step(self, v):
        self._step = v

    step = property(get_step, set_step)

    # Register a displayable to be redrawn when this adjustment changes.
    def register(self, d):
        adj_registered.setdefault(self, [ ]).append(d)

    def change(self, value):

<<<<<<< HEAD
        value = min(max(0, value), self._range)
=======
        if value < 0:
            value = 0
        if value > self._range: # type: ignore
            value = self._range
>>>>>>> 91ecbb87

        if value != self._value:
            self._value = value
            for d in adj_registered.setdefault(self, [ ]):
                renpy.display.render.redraw(d, 0)
            if self.changed:
                return self.changed(value)

        return None

    def update(self):
        """
        Updates things that depend on this adjustment without firing the
        changed handler.
        """

        for d in adj_registered.setdefault(self, [ ]):
            renpy.display.render.invalidate(d)


class Bar(renpy.display.core.Displayable):
    """
    Implements a bar that can display an integer value, and respond
    to clicks on that value.
    """

    @property
    def _draggable(self):
        return self.focusable

    __version__ = 2

    def after_upgrade(self, version):

        if version < 1:
            self.adjustment = Adjustment(self.range, self.value, changed=self.changed) # type: ignore
            self.adjustment.register(self)
            del self.range # type: ignore
            del self.value # type: ignore
            del self.changed # type: ignore

        if version < 2:
            self.value = None

    def __init__(self,
                 range=None, # @ReservedAssignment
                 value=None,
                 width=None,
                 height=None,
                 changed=None,
                 adjustment=None,
                 step=None,
                 page=None,
                 bar=None,
                 style=None,
                 vertical=False,
                 replaces=None,
                 hovered=None,
                 unhovered=None,
                 released=None,
                 **properties):

        self.value = None

        if adjustment is None:
            if isinstance(value, renpy.ui.BarValue):

                if isinstance(replaces, Bar):
                    value.replaces(replaces.value)

                self.value = value
                adjustment = value.get_adjustment()
                renpy.game.interface.timeout(0)

                tooltip = value.get_tooltip()
                if tooltip is not None:
                    properties.setdefault("tooltip", tooltip)

            else:
                adjustment = Adjustment(range, value, step=step, page=page, changed=changed)

        if style is None:
            if self.value is not None:
                if vertical:
                    style = self.value.get_style()[1]
                else:
                    style = self.value.get_style()[0]
            else:
                if vertical:
                    style = 'vbar'
                else:
                    style = 'bar'

        if width is not None:
            properties['xmaximum'] = width

        if height is not None:
            properties['ymaximum'] = height

        super(Bar, self).__init__(style=style, **properties)

        self.adjustment = adjustment
        self.focusable = True

        # These are set when we are first rendered.
        self.thumb_dim = 0
        self.height = 0
        self.width = 0
        self.hidden = False

        self.hovered = hovered
        self.unhovered = unhovered

        self.released = released

    def per_interact(self):
        if self.value is not None:
            adjustment = self.value.get_adjustment()

            if adjustment.value != self.value:
                renpy.display.render.invalidate(self)

            self.adjustment = adjustment

        self.focusable = self.adjustment.adjustable
        self.adjustment.register(self)

    def visit(self):
        rv = [ ]
        self.style._visit_bar(rv.append)
        return rv

    def render(self, width, height, st, at):

        # Handle redrawing.
        if self.value is not None:
            redraw = self.value.periodic(st)

            if redraw is not None:
                renpy.display.render.redraw(self, redraw)

        xminimum, yminimum = renpy.display.layout.xyminimums(self.style, width, height)

        if xminimum is not None:
            width = max(width, xminimum)

        if yminimum is not None:
            height = max(height, yminimum)

        # Store the width and height for the event function to use.
        self.width = width
        self.height = height
        range = self.adjustment.range # @ReservedAssignment
        value = self.adjustment.value
        page = self.adjustment.page

        if range <= 0:
            if self.style.unscrollable == "hide":
                self.hidden = True
                return renpy.display.render.Render(width, height)

            if self.style.unscrollable == "insensitive":
                self.set_style_prefix("insensitive_", True)

        self.hidden = False

        if self.style.bar_invert ^ self.style.bar_vertical:
            value = range - value

        bar_vertical = self.style.bar_vertical

        if bar_vertical:
            dimension = height
        else:
            dimension = width

        fore_gutter = self.style.fore_gutter
        aft_gutter = self.style.aft_gutter

        active = dimension - fore_gutter - aft_gutter
        if range:
            thumb_dim = active * page // (range + page)
        else:
            thumb_dim = active

        thumb_offset = abs(self.style.thumb_offset)

        if bar_vertical:
            thumb = render(self.style.thumb, width, thumb_dim, st, at)
            thumb_shadow = render(self.style.thumb_shadow, width, thumb_dim, st, at)
            thumb_dim = thumb.height
        else:
            thumb = render(self.style.thumb, thumb_dim, height, st, at)
            thumb_shadow = render(self.style.thumb_shadow, thumb_dim, height, st, at)
            thumb_dim = thumb.width

        # Remove the offset from the thumb.
        thumb_dim -= thumb_offset * 2
        self.thumb_dim = thumb_dim

        active -= thumb_dim

        if range:
            fore_size = active * value // range
        else:
            fore_size = active

        fore_size = int(fore_size)

        aft_size = active - fore_size

        fore_size += fore_gutter
        aft_size += aft_gutter

        rv = renpy.display.render.Render(width, height)

        if bar_vertical:

            if self.style.bar_resizing:
                foresurf = render(self.style.fore_bar, width, fore_size, st, at)
                aftsurf = render(self.style.aft_bar, width, aft_size, st, at)
                rv.blit(thumb_shadow, (0, fore_size - thumb_offset))
                rv.blit(foresurf, (0, 0), main=False)
                rv.blit(aftsurf, (0, height - aft_size), main=False)
                rv.blit(thumb, (0, fore_size - thumb_offset))

            else:
                foresurf = render(self.style.fore_bar, width, height, st, at)
                aftsurf = render(self.style.aft_bar, width, height, st, at)

                rv.blit(thumb_shadow, (0, fore_size - thumb_offset))
                rv.blit(foresurf.subsurface((0, 0, width, fore_size)), (0, 0), main=False)
                rv.blit(aftsurf.subsurface((0, height - aft_size, width, aft_size)), (0, height - aft_size), main=False)
                rv.blit(thumb, (0, fore_size - thumb_offset))

        else:
            if self.style.bar_resizing:
                foresurf = render(self.style.fore_bar, fore_size, height, st, at)
                aftsurf = render(self.style.aft_bar, aft_size, height, st, at)
                rv.blit(thumb_shadow, (fore_size - thumb_offset, 0))
                rv.blit(foresurf, (0, 0), main=False)
                rv.blit(aftsurf, (width - aft_size, 0), main=False)
                rv.blit(thumb, (fore_size - thumb_offset, 0))

            else:
                foresurf = render(self.style.fore_bar, width, height, st, at)
                aftsurf = render(self.style.aft_bar, width, height, st, at)

                rv.blit(thumb_shadow, (fore_size - thumb_offset, 0))
                rv.blit(foresurf.subsurface((0, 0, fore_size, height)), (0, 0), main=False)
                rv.blit(aftsurf.subsurface((width - aft_size, 0, aft_size, height)), (width - aft_size, 0), main=False)
                rv.blit(thumb, (fore_size - thumb_offset, 0))

        if self.focusable:
            rv.add_focus(self, None, 0, 0, width, height)

        return rv

    def focus(self, default=False):
        super(Bar, self).focus(default)
        self.set_transform_event("hover")

        if not default:
            run(self.hovered)

    def unfocus(self, default=False):
        super(Bar, self).unfocus()
        self.set_transform_event("idle")

        if not default:
            run_unhovered(self.hovered)
            run(self.unhovered)

    def event(self, ev, x, y, st):

        if not self.focusable:
            return None

        if not self.is_focused():
            return None

        if self.hidden:
            return None

        range = self.adjustment.range # @ReservedAssignment
        old_value = self.adjustment.value
        value = old_value

        vertical = self.style.bar_vertical
        invert = self.style.bar_invert ^ vertical
        if invert:
            value = range - value

        grabbed = (renpy.display.focus.get_grab() is self)
        just_grabbed = False

        ignore_event = False

        if not grabbed and map_event(ev, "bar_activate"):
            renpy.display.tts.speak(renpy.minstore.__("activate"))
            renpy.display.focus.set_grab(self)
            self.set_style_prefix("selected_hover_", True)
            just_grabbed = True
            grabbed = True
            ignore_event = True
            renpy.exports.play(self.style.activate_sound)

        if grabbed:

            if vertical:
                increase = "bar_down"
                decrease = "bar_up"
            else:
                increase = "bar_right"
                decrease = "bar_left"

            if map_event(ev, decrease):
                renpy.display.tts.speak(renpy.minstore.__("decrease"))
                value -= self.adjustment.step
                ignore_event = True

            if map_event(ev, increase):
                renpy.display.tts.speak(renpy.minstore.__("increase"))
                value += self.adjustment.step
                ignore_event = True

            if ev.type in (pygame.MOUSEMOTION, pygame.MOUSEBUTTONUP, pygame.MOUSEBUTTONDOWN):

                if vertical:

                    tgutter = self.style.fore_gutter
                    bgutter = self.style.aft_gutter
                    zone_height = self.height - tgutter - bgutter - self.thumb_dim
                    if zone_height:
                        value = (y - tgutter - self.thumb_dim / 2) * range / zone_height
                    else:
                        value = 0

                else:
                    lgutter = self.style.fore_gutter
                    rgutter = self.style.aft_gutter
                    zone_width = self.width - lgutter - rgutter - self.thumb_dim
                    if zone_width:
                        value = (x - lgutter - self.thumb_dim / 2) * range / zone_width
                    else:
                        value = 0

                ignore_event = True

            if isinstance(range, int):
                value = int(value)

            if value < 0:
                renpy.display.tts.speak("")
                value = 0

            if value > range:
                renpy.display.tts.speak("")
                value = range

        if invert:
            value = range - value

        if grabbed and not just_grabbed and map_event(ev, "bar_deactivate"):
            renpy.display.tts.speak(renpy.minstore.__("deactivate"))
            self.set_style_prefix("hover_", True)
            renpy.display.focus.set_grab(None)

            # Invoke rounding adjustment on bar release
            value = self.adjustment.round_value(value, release=True)
            if value != old_value:
                rv = self.adjustment.change(value)
                if rv is not None:
                    return rv

            rv = run(self.released)
            if rv is not None:
                return rv

            raise renpy.display.core.IgnoreEvent()

        if value != old_value:
            value = self.adjustment.round_value(value, release=False)
            rv = self.adjustment.change(value)
            if rv is not None:
                return rv

        if ignore_event:
            raise renpy.display.core.IgnoreEvent()

        return None

    def set_style_prefix(self, prefix, root):
        if root:
            super(Bar, self).set_style_prefix(prefix, root)

    def _tts(self):
        return ""

    def _tts_all(self):

        if self.value is not None:
            alt = self.value.alt
        else:
            alt = ""

        return self._tts_common(alt) + renpy.minstore.__("bar")


class Conditional(renpy.display.layout.Container):
    """
    This class renders its child if and only if the condition is
    true. Otherwise, it renders nothing. (Well, a Null).

    Warning: the condition MUST NOT update the game state in any
    way, as that would break rollback.
    """

    def __init__(self, condition, *args, **properties):
        super(Conditional, self).__init__(*args, **properties)

        self.condition = condition
        self.null = renpy.display.layout.Null()

        self.state = eval(self.condition, vars(renpy.store))

    def render(self, width, height, st, at):
        if self.state:
            return render(self.child, width, height, st, at)
        return render(self.null, width, height, st, at)

    def event(self, ev, x, y, st):

        state = eval(self.condition, vars(renpy.store))

        if state != self.state:
            renpy.display.render.redraw(self, 0)

        self.state = state

        if state:
            return self.child.event(ev, x, y, st)


class TimerState(renpy.python.AlwaysRollback):
    """
    Stores the state of the timer, which may need to be rolled back.
    """

    started = False
    next_event = None


class Timer(renpy.display.layout.Null):

    __version__ = 1

    started = False
    _box_skip = True
    modal = False

    def after_upgrade(self, version):
        if version < 1:
            self.state = TimerState()
            self.state.started = self.started
            self.state.next_event = self.next_event

    def __init__(self, delay, action=None, repeat=False, args=(), kwargs=None, replaces=None, modal=None, **properties):
        super(Timer, self).__init__(**properties)

        if delay <= 0:
            raise Exception("A timer's delay must be > 0.")

        # The delay.
        self.delay = delay

        # Should we repeat the event?
        self.repeat = repeat

        # The time the next event should occur.
        self.next_event = None

        # The function and its arguments.
        self.function = action
        self.args = args
        self.kwargs = kwargs or {}

        # Did we start the timer?
        self.started = False

        # Should this timer trigger on modal events.
        self.modal = (renpy.config.modal_blocks_timer) if (modal is None) else modal

        if isinstance(replaces, Timer):
            self.state = replaces.state
        else:
            self.state = TimerState()

    def render(self, width, height, st, at):

        if not self.state.started:
            self.state.started = True
            self.state.next_event = st + self.delay
            renpy.game.interface.timeout(st)

        return super(Timer, self).render(width, height, st, at)

    def event(self, ev, x, y, st):

        if ev.type == renpy.display.core.TIMEEVENT and self.modal and ev.modal:
            return

        state = self.state

        if not state.started:
            state.started = True
            state.next_event = st + self.delay

        if state.next_event is None:
            return

        if st < state.next_event:
            renpy.game.interface.timeout(state.next_event - st)
            return

        if not self.repeat:
            state.next_event = None
        else:
            state.next_event = state.next_event + self.delay
            if state.next_event < st:
                state.next_event = st + self.delay

            renpy.game.interface.timeout(state.next_event - st)

        return run(self.function, *self.args, **self.kwargs)


class MouseArea(renpy.display.core.Displayable):

    # The offset between st and at.
    at_st_offset = 0

    def __init__(self, hovered=None, unhovered=None, replaces=None, **properties):
        super(MouseArea, self).__init__(**properties)

        self.hovered = hovered
        self.unhovered = unhovered

        # Are we hovered right now?
        self.is_hovered = False

        if isinstance(replaces, MouseArea):
            self.is_hovered = replaces.is_hovered

        # Taken from the render.
        self.width = 0
        self.height = 0

    def render(self, width, height, st, at):
        self.width = width
        self.height = height

        self.at_st_offset = at - st

        return Render(width, height)

    def event(self, ev, x, y, st):

        # Mouseareas should not handle events when something else is grabbing.
        if renpy.display.focus.get_grab():
            return

        if renpy.display.focus.pending_focus_type == 'keyboard':
            is_hovered = False

        elif (ev.type == renpy.display.core.TIMEEVENT) and ev.modal:
            is_hovered = False

        else:
            if self.style.focus_mask is not None:
                crend = renpy.display.render.render(self.style.focus_mask, self.width, self.height, st, self.at_st_offset + st)
                is_hovered = crend.is_pixel_opaque(x, y)
            elif 0 <= x < self.width and 0 <= y < self.height:
                is_hovered = True
            else:
                is_hovered = False

        if is_hovered and not self.is_hovered:
            self.is_hovered = True

            return run(self.hovered)

        elif not is_hovered and self.is_hovered:
            self.is_hovered = False

            run_unhovered(self.hovered)
            run(self.unhovered)


class OnEvent(renpy.display.core.Displayable):
    """
    This is a displayable that runs an action in response to a transform
    event. It's used to implement the screen language on statement.
    """

    def __init__(self, event, action=[ ]):
        """
        `event`
            A string giving the event name.

        `action`
            An action or list of actions that are run when the event occurs.
        """

        super(OnEvent, self).__init__()

        self.event_name = event
        self.action = action

    def is_event(self, event):
        if isinstance(self.event_name, basestring):
            return self.event_name == event
        return event in self.event_name

    def _handles_event(self, event):
        return bool(self.is_event(event))

    def set_transform_event(self, event):
        if self.is_event(event):
            run(self.action)

    def render(self, width, height, st, at):
        return renpy.display.render.Render(0, 0)<|MERGE_RESOLUTION|>--- conflicted
+++ resolved
@@ -1881,14 +1881,7 @@
 
     def change(self, value):
 
-<<<<<<< HEAD
-        value = min(max(0, value), self._range)
-=======
-        if value < 0:
-            value = 0
-        if value > self._range: # type: ignore
-            value = self._range
->>>>>>> 91ecbb87
+        value = min(max(0, value), self._range) # type: ignore
 
         if value != self._value:
             self._value = value
