# Copyright 2004-2024 Tom Rothamel <pytom@bishoujo.us>
#
# Permission is hereby granted, free of charge, to any person
# obtaining a copy of this software and associated documentation files
# (the "Software"), to deal in the Software without restriction,
# including without limitation the rights to use, copy, modify, merge,
# publish, distribute, sublicense, and/or sell copies of the Software,
# and to permit persons to whom the Software is furnished to do so,
# subject to the following conditions:
#
# The above copyright notice and this permission notice shall be
# included in all copies or substantial portions of the Software.
#
# THE SOFTWARE IS PROVIDED "AS IS", WITHOUT WARRANTY OF ANY KIND,
# EXPRESS OR IMPLIED, INCLUDING BUT NOT LIMITED TO THE WARRANTIES OF
# MERCHANTABILITY, FITNESS FOR A PARTICULAR PURPOSE AND
# NONINFRINGEMENT. IN NO EVENT SHALL THE AUTHORS OR COPYRIGHT HOLDERS BE
# LIABLE FOR ANY CLAIM, DAMAGES OR OTHER LIABILITY, WHETHER IN AN ACTION
# OF CONTRACT, TORT OR OTHERWISE, ARISING FROM, OUT OF OR IN CONNECTION
# WITH THE SOFTWARE OR THE USE OR OTHER DEALINGS IN THE SOFTWARE.

from __future__ import division, absolute_import, with_statement, print_function, unicode_literals
from renpy.compat import PY2, basestring, bchr, bord, chr, open, pystr, range, round, str, tobytes, unicode # *

from typing import Any

# This file contains displayables that move, zoom, rotate, or otherwise
# transform displayables. (As well as displayables that support them.)
import math

import renpy
from renpy.display.layout import Container
from renpy.display.accelerator import RenderTransform
from renpy.atl import position, DualAngle, position_or_none, any_object, bool_or_none, float_or_none, matrix, mesh
from renpy.display.core import absolute

class Camera(renpy.object.Object):
    """
    :doc: point_to_camera

    Instances of this class can be used with point_to to point
    at the location of the camera for a particular layer.

    `layer`
        The name of the layer.
    """

    def __init__(self, layer="master"):
        self.layer = layer


# The null object that's used if we don't have a defined child.
null = None


def get_null():
    global null

    if null is None:
        null = renpy.display.layout.Null()
        renpy.display.motion.null = null

    return null

def first_not_none(*args):
    """
    Returns the first argument that is not None, or the last argument if
    all are None.
    """

    for i in args:
        if i is not None:
            return i

    return args[-1]


def limit_angle(n):
    """
    Limits an angle to the range 0 and 360 degrees.
    """

    n = n % 360

    if n < 0:
        n += 360

    return n

class TransformState(renpy.object.Object):

    last_angle = 0.0
    last_relative_anchorangle = 0.0
    last_absolute_anchorangle = 0.0
    last_events = True

    available_width = 0
    available_height = 0

    radius_type = absolute

    radius_sign = 1
    relative_anchor_radius_sign = 1
    absolute_anchor_radius_sign = 1

    def __init__(self):

        # Most fields on this object are set by add_property, at the bottom
        # of this file.

        # An xpos (etc) inherited from our child overrides an xpos inherited
        # from an old transform, but not an xpos set in the current transform.
        #
        # inherited_xpos stores the inherited_xpos, which is overridden by the
        # xpos, if not None.
        self.inherited_xpos = None
        self.inherited_ypos = None
        self.inherited_xanchor = None
        self.inherited_yanchor = None

        # The last angle that was rotated to.
        self.last_angle = None

    def take_state(self, ts):

        d = self.__dict__

        for k in all_properties:
            d[k] = getattr(ts, k)

        self.last_angle = ts.last_angle
        self.radius_sign = ts.radius_sign
        self.relative_anchor_radius_sign = ts.relative_anchor_radius_sign
        self.absolute_anchor_radius_sign = ts.absolute_anchor_radius_sign
        self.last_absolute_anchorangle = ts.last_absolute_anchorangle
        self.last_relative_anchorangle = ts.last_relative_anchorangle
        self.last_events = ts.last_events

        self.available_width = ts.available_width
        self.available_height = ts.available_height

        # Set the position and anchor to None, so inheritance works.
        if self.perspective is None: # type: ignore
            self.xpos = None
            self.ypos = None
            self.xanchor = None
            self.yanchor = None

        # Take the computed position properties, not the
        # raw ones.
        (self.inherited_xpos,
         self.inherited_ypos,
         self.inherited_xanchor,
         self.inherited_yanchor,
         _,
         _,
         _) = ts.get_placement()

        self.xoffset = ts.xoffset
        self.yoffset = ts.yoffset
        self.subpixel = ts.subpixel

    # Returns a dict, with p -> (old, new) where p is a property that
    # has changed between this object and the new object.
    def diff(self, newts):

        rv = { }

        for prop in diff2_properties:
            new = getattr(newts, prop)
            old = getattr(self, prop)

            if new != old:
                rv[prop] = (old, new)

        for prop in diff4_properties:

            new = getattr(newts, prop)
            old = getattr(self, prop)

            if new is None:
                new = getattr(newts, "inherited_" + prop)
            if old is None:
                old = getattr(self, "inherited_" + prop)

            if new != old:
                rv[prop] = (old, new)

        return rv

    def get_placement(self, cxoffset=0, cyoffset=0):

        if self.perspective is not None: # type: ignore
            return (
                0,
                0,
                0,
                0,
                cxoffset,
                cyoffset,
                False,
                )

        return (
            first_not_none(self.xpos, self.inherited_xpos),
            first_not_none(self.ypos, self.inherited_ypos),
            first_not_none(self.xanchor, self.inherited_xanchor),
            first_not_none(self.yanchor, self.inherited_yanchor),
            self.xoffset + cxoffset,
            self.yoffset + cyoffset,
            self.subpixel,
            )

    # These update various properties.
    def get_xalign(self):
        return self.xpos

    def set_xalign(self, v):
        self.xpos = v
        self.xanchor = v

    xalign = property(get_xalign, set_xalign)

    def get_yalign(self):
        return self.ypos

    def set_yalign(self, v):
        self.ypos = v
        self.yanchor = v

    yalign = property(get_yalign, set_yalign)

    @staticmethod
    def scale(value, available):
        """
        Converts value to a float, scaled by the available area, if
        required.
        """

        return float(absolute.compute_raw(value, available))

    def get_around(self):
        return (self.xaround, self.yaround)

    def set_around(self, value):
        self.xaround, self.yaround = value

    def set_alignaround(self, value):
        self.xanchor, self.yanchor = value
        self.xaround, self.yaround = value
        self.xanchoraround, self.yanchoraround = value

    around = property(get_around, set_around)
    alignaround = property(get_around, set_alignaround)

    def get_anchoraround(self):
        return (self.xanchoraround, self.yanchoraround)

    def set_anchoraround(self, value):
        self.xanchoraround, self.yanchoraround = value

    anchoraround = property(get_anchoraround, set_anchoraround)

    def get_pos_polar_vector(self):
        xpos = self.scale(first_not_none(self.xpos, self.inherited_xpos, 0), self.available_width)
        ypos = self.scale(first_not_none(self.ypos, self.inherited_ypos, 0), self.available_height)

        xaround = self.scale(self.xaround, self.available_width)
        yaround = self.scale(self.yaround, self.available_height)

        return (xpos - xaround, ypos - yaround)

    def get_angle(self, vector=None):
        vector_x, vector_y = vector or self.get_pos_polar_vector()

        radius = math.hypot(vector_x, vector_y)
        angle = math.atan2(vector_x, -vector_y) / math.pi * 180

        if angle < 0:
            angle += 360

        if radius < .001 and self.last_angle is not None:
            angle = self.last_angle
        elif self.radius_sign < 0:
            angle = limit_angle(angle + 180)

        return angle

    def get_radius(self, vector=None):
        vector_x, vector_y = vector or self.get_pos_polar_vector()

        return absolute(math.hypot(vector_x, vector_y) * self.radius_sign)

    def set_angle(self, angle):
        self.last_angle = limit_angle(angle)

        radius = self.get_radius()

        if radius < 0:
            angle = limit_angle(angle + 180)
            radius = -radius

        self.set_pos_from_angle_and_radius(angle, radius)

    def set_radius(self, radius):

        radius = self.scale(radius, min(self.available_width, self.available_height))
        vector = self.get_pos_polar_vector()
<<<<<<< HEAD

        # Deal with the angle becoming 0.0 when the radius would be 0.0.
        if not any(vector) and (self.last_angle is not None):
            angle = self.last_angle
        else:
            angle = self.get_angle(vector)
=======
        angle = self.get_angle(vector)
>>>>>>> 2939404b

        if radius < 0:
            angle = limit_angle(angle + 180)
            radius = -radius
            self.radius_sign = -1
        elif radius > 0:
            self.radius_sign = 1

        self.set_pos_from_angle_and_radius(angle, radius)

    def set_pos_from_angle_and_radius(self, angle, radius):

        xaround = self.scale(self.xaround, self.available_width)
        yaround = self.scale(self.yaround, self.available_height)

        angle = angle * math.pi / 180

        dx = radius * math.sin(angle)
        dy = -radius * math.cos(angle)

        self.xpos = absolute(xaround + dx)
        self.ypos = absolute(yaround + dy)

    angle = property(get_angle, set_angle)
    radius = property(get_radius, set_radius)

    # Anchor polar motions.

    def get_anchor_polar_vector(self):
        """
        Returns a 2-tuple of 2-tuples,
        where the first small tuple is absolute and the second tuple is relative,
        and the first element of each tuple is in x and the second in y.
        They represent the vector from the anchoraround point to the final anchor point.
        """
        xanchoraround = position.from_any(self.xanchoraround)
        yanchoraround = position.from_any(self.yanchoraround)
        xanchor = position.from_any(first_not_none(self.xanchor, self.inherited_xanchor, 0))
        yanchor = position.from_any(first_not_none(self.yanchor, self.inherited_yanchor, 0))

        absolute_vector = (xanchor.absolute-xanchoraround.absolute, yanchor.absolute-yanchoraround.absolute)
        relative_vector = (xanchor.relative-xanchoraround.relative, yanchor.relative-yanchoraround.relative)

        return absolute_vector, relative_vector

    def get_anchorangle(self, polar_vectors=None):
        """
        Returns a DualAngle object, from the oriented angle in degrees, with 0 as the top direction and 90 as the right,
        of the vector going from (xanchoraround, yanchoraround) to (xanchor, yanchor).
        The absolute part of the angle is the angle between the absolute parts of the vectors,
        and the relative part, of the relative parts.
        """
        (absolute_vector_x, absolute_vector_y), (relative_vector_x, relative_vector_y) = polar_vectors or self.get_anchor_polar_vector()

        absolute_radius = math.hypot(absolute_vector_x, absolute_vector_y)
        relative_radius = math.hypot(relative_vector_x, relative_vector_y)
        absolute_angle = math.atan2(absolute_vector_x, -absolute_vector_y) / math.pi * 180
        relative_angle = math.atan2(relative_vector_x, -relative_vector_y) / math.pi * 180


        if absolute_angle < 0:
            absolute_angle += 360
        if relative_angle < 0:
            relative_angle += 360

        if (absolute_radius < .001) and (self.last_absolute_anchorangle is not None):
            absolute_angle = self.last_absolute_anchorangle
        elif self.absolute_anchor_radius_sign < 0:
            absolute_angle = absolute_angle + 180

        if (relative_radius < .001) and (self.last_relative_anchorangle is not None):
            relative_angle = self.last_relative_anchorangle
        elif self.relative_anchor_radius_sign < 0:
            relative_angle = relative_angle + 180

        absolute_angle = limit_angle(absolute_angle)
        relative_angle = limit_angle(relative_angle)

        return DualAngle(absolute_angle, relative_angle)

    def get_anchorradius(self, polar_vectors=None):
        """
        Returns the distance between (xanchoraround, yanchoraround) and (xanchor, yanchor),
        as a position object.
        """
        (absolute_vector_x, absolute_vector_y), (relative_vector_x, relative_vector_y) = polar_vectors or self.get_anchor_polar_vector()

        return position(
            absolute=math.hypot(absolute_vector_x, absolute_vector_y) * self.absolute_anchor_radius_sign, # type: ignore
            relative=math.hypot(relative_vector_x, relative_vector_y) * self.relative_anchor_radius_sign, # type: ignore
        )

    def set_anchorangle(self, angle):
        """
        Computes the anchorradius (as a position object),
        and set xanchor and yanchor such that the anchorradius (both the absolute and relative parts)
        remain the same, and the anchorangle (as explained above) is the given one.
        """
        if isinstance(angle, DualAngle):
            absolute_anchorangle = angle.absolute
            relative_anchorangle = angle.relative
        else:
            absolute_anchorangle = relative_anchorangle = angle

        self.last_absolute_anchorangle = limit_angle(absolute_anchorangle)
        self.last_relative_anchorangle = limit_angle(relative_anchorangle)

        anchorradius = position(self.anchorradius.absolute, self.anchorradius.relative)

        if anchorradius.absolute < 0:
            absolute_anchorangle = limit_angle(absolute_anchorangle + 180)
            anchorradius.absolute = -anchorradius.absolute
        if anchorradius.relative < 0:
            relative_anchorangle = limit_angle(relative_anchorangle + 180)
            anchorradius.relative = -anchorradius.relative

        self.set_anchor_from_anchorangle_and_anchorradius(
            absolute_anchorangle,
            relative_anchorangle,
            anchorradius.absolute,
            anchorradius.relative,
        )

    def set_anchorradius(self, anchorradius):
        """
        Computes the anchorangle (as a DualAngle object),
        and set xanchor and yanchor such that the anchorangle stays the same,
        and the anchorradius (as explained above) is the given one.
        """
        anchorradius = position.from_any(anchorradius)

        polar_vectors = self.get_anchor_polar_vector()
        anchorangle = self.get_anchorangle(polar_vectors)
        old_anchorradius = self.get_anchorradius(polar_vectors)

        absolute_anchorangle = anchorangle.absolute
        relative_anchorangle = anchorangle.relative

        if (not old_anchorradius.absolute) and (self.last_absolute_anchorangle is not None):
            absolute_anchorangle = self.last_absolute_anchorangle
        if (not old_anchorradius.relative) and (self.last_relative_anchorangle is not None):
            relative_anchorangle = self.last_relative_anchorangle

        if anchorradius.absolute < 0:
            absolute_anchorangle = limit_angle(absolute_anchorangle + 180)
            self.absolute_anchor_radius_sign = -1
        elif anchorradius.absolute > 0:
            self.absolute_anchor_radius_sign = 1

        if anchorradius.relative < 0:
            relative_anchorangle = limit_angle(relative_anchorangle + 180)
            self.relative_anchor_radius_sign = -1
        elif anchorradius.relative > 0:
            self.relative_anchor_radius_sign = 1

        self.set_anchor_from_anchorangle_and_anchorradius(
            absolute_anchorangle,
            relative_anchorangle,
            anchorradius.absolute,
            anchorradius.relative,
        )

    def set_anchor_from_anchorangle_and_anchorradius(self,
            absolute_anchorangle,
            relative_anchorangle,
            absolute_anchorradius,
            relative_anchorradius,
        ):

        xanchoraround = position.from_any(self.xanchoraround)
        yanchoraround = position.from_any(self.yanchoraround)

        absolute_anchorangle = absolute_anchorangle * math.pi / 180
        relative_anchorangle = relative_anchorangle * math.pi / 180

        absolute_dx = absolute_anchorradius * math.sin(absolute_anchorangle)
        absolute_dy = -absolute_anchorradius * math.cos(absolute_anchorangle)
        relative_dx = relative_anchorradius * math.sin(relative_anchorangle)
        relative_dy = -relative_anchorradius * math.cos(relative_anchorangle)

        self.xanchor = position(
            absolute=xanchoraround.absolute + absolute_dx,
            relative=xanchoraround.relative + relative_dx,
        )
        self.yanchor = position(
            absolute=yanchoraround.absolute + absolute_dy,
            relative=yanchoraround.relative + relative_dy,
        )

    anchorangle = property(get_anchorangle, set_anchorangle)
    anchorradius = property(get_anchorradius, set_anchorradius)

    def get_pos(self):
        return self.xpos, self.ypos

    def set_pos(self, value):
        self.xpos, self.ypos = value

    pos = property(get_pos, set_pos)

    def get_anchor(self):
        return self.xanchor, self.yanchor

    def set_anchor(self, value):
        self.xanchor, self.yanchor = value

    anchor = property(get_anchor, set_anchor)

    def set_align(self, value):
        self.xanchor, self.yanchor = value
        self.xpos, self.ypos = value

    align = property(get_pos, set_align)

    def get_offset(self):
        return self.xoffset, self.yoffset

    def set_offset(self, value):
        self.xoffset, self.yoffset = value

    offset = property(get_offset, set_offset)

    def get_xysize(self):
        return self.xsize, self.ysize

    def set_xysize(self, value):
        if value is None:
            value = (None, None)
        self.xsize, self.ysize = value

    xysize = property(get_xysize, set_xysize)

    def set_size(self, value):
        if value is None:
            self.xysize = None
        else:
            self.xysize = tuple(int(x) if isinstance(x, float) else x for x in value)

    size = property(get_xysize, set_size)

    def set_xcenter(self, value):
        self.xpos = value
        self.xanchor = 0.5

    def get_xpos(self):
        return self.xpos

    def set_ycenter(self, value):
        self.ypos = value
        self.yanchor = 0.5

    def get_ypos(self):
        return self.ypos

    xcenter = property(get_xpos, set_xcenter)
    ycenter = property(get_ypos, set_ycenter)

    def set_xycenter(self, value):
        if value is None:
            value = (None, None)
        self.xcenter, self.ycenter = value

    xycenter = property(get_pos, set_xycenter)


class Proxy(object):
    """
    This class proxies a field from the transform to its state.
    """

    def __init__(self, name):
        self.name = name

    def __get__(self, instance, owner):

        def simplify_position(v):
            if isinstance(v, tuple):
                return tuple(simplify_position(i) for i in v)
            elif isinstance(v, position):
                return v.simplify()
            else:
                return v

        return simplify_position(getattr(instance.state, self.name))

    def __set__(self, instance, value):
        return setattr(instance.state, self.name, value)


class Transform(Container):
    """
    Documented in sphinx, because we can't scan this object.
    """

    __version__ = 5
    transform_event_responder = True

    def after_upgrade(self, version):

        if version < 1:
            self.active = False
            self.state = TransformState()

            self.state.xpos = self.xpos or 0 # type: ignore
            self.state.ypos = self.ypos or 0 # type: ignore
            self.state.xanchor = self.xanchor or 0 # type: ignore
            self.state.yanchor = self.yanchor or 0 # type: ignore
            self.state.alpha = self.alpha # type: ignore
            self.state.rotate = self.rotate # type: ignore
            self.state.zoom = self.zoom # type: ignore
            self.state.xzoom = self.xzoom # type: ignore
            self.state.yzoom = self.yzoom # type: ignore

            self.hide_request = False
            self.hide_response = True

        if version < 2:
            self.st = 0
            self.at = 0

        if version < 3:
            self.st_offset = 0
            self.at_offset = 0
            self.child_st_base = 0

        if version < 4:
            self.style_arg = 'transform'

        if version < 5:
            self.replaced_request = False
            self.replaced_response = True

    DEFAULT_ARGUMENTS = {
        "selected_activate" : { },
        "selected_hover" : { },
        "selected_idle" : { },
        "selected_insensitive" : { },
        "activate" : { },
        "hover" : { },
        "idle" : { },
        "insensitive" : { },
        "" : { },
        }

    # Compatibility with old versions of the class.
    active = False
    children = [ ]
    arguments = DEFAULT_ARGUMENTS

    # Default before we set this.
    child_size = (0, 0)

    def __init__(self,
                 child=None,
                 function=None,
                 style="default",
                 focus=None,
                 default=False,
                 _args=None,

                 **kwargs):

        properties = {k: kwargs.pop(k) for k in style_properties if k in kwargs}

        self.kwargs = kwargs
        self.style_arg = style

        super(Transform, self).__init__(style=style, focus=focus, default=default, _args=_args, **properties)

        self.function = function

        child = renpy.easy.displayable_or_none(child)
        if child is not None:
            self.add(child)

        self.state = TransformState() # type: Any

        if kwargs:

            # A map from prefix -> (prop -> value)
            self.arguments = { }

            # Fill self.arguments with a
            for k, v in kwargs.items():

                prefix = ""
                prop = k

                while True:

                    if prop in renpy.atl.PROPERTIES and (not prefix or prefix in Transform.DEFAULT_ARGUMENTS):

                        if prefix not in self.arguments:
                            self.arguments[prefix] = { }

                        self.arguments[prefix][prop] = v
                        break

                    new_prefix, _, prop = prop.partition("_")

                    if not prop:
                        raise Exception("Unknown transform property: %r" % k)

                    if prefix:
                        prefix = prefix + "_" + new_prefix
                    else:
                        prefix = new_prefix

            if "" in self.arguments:
                for k, v in self.arguments[""].items():
                    setattr(self.state, k, v)

        else:
            self.arguments = None

        # This is the matrix transforming our coordinates into child coordinates.
        self.forward = None # type: renpy.display.matrix.Matrix|None
        self.reverse = None # type: renpy.display.matrix.Matrix|None

        # Have we called the function at least once?
        self.active = False

        # Have we been requested to hide?
        self.hide_request = False

        # True if it's okay for us to hide.
        self.hide_response = True

        # Have we been requested to replaced?
        self.replaced_request = False

        # True if it's okay for us to replaced.
        self.replaced_response = True

        self.st = 0
        self.at = 0
        self.st_offset = 0
        self.at_offset = 0

        self.child_st_base = 0

        self.child_size = (0, 0)
        self.render_size = (0, 0)

    def visit(self):
        if self.child is None:
            return [ ]
        else:
            return [ self.child ]

    # The default function chooses entries from self.arguments that match
    # the style prefix, and applies them to the state.
    def default_function(self, state, st, at):

        if self.arguments is None:
            return None

        prefix = self.style.prefix.strip("_")
        prefixes = [ ]

        while prefix:
            prefixes.insert(0, prefix)
            _, _, prefix = prefix.partition("_")

        prefixes.insert(0, "")

        for i in prefixes:
            d = self.arguments.get(i, None)

            if d is None:
                continue

            for k, v in d.items():
                setattr(state, k, v)

        return None

    def set_transform_event(self, event):
        if self.child is not None:
            self.child.set_transform_event(event)
            self.last_child_transform_event = event

        super(Transform, self).set_transform_event(event)

    def take_state(self, t):
        """
        Takes the transformation state from object t into this object.
        """

        if self is t:
            return

        if not isinstance(t, Transform):
            return

        self.state.take_state(t.state)

        if isinstance(self.child, Transform) and isinstance(t.child, Transform):
            self.child.take_state(t.child)

        if (self.child is None) and (t.child is not None):
            self.add(t.child)
            self.child_st_base = t.child_st_base

        # The arguments will be applied when the default function is
        # called.

    def take_execution_state(self, t):
        """
        Takes the execution state from object t into this object. This is
        overridden by renpy.atl.TransformBase.
        """

        if self is t:
            return

        if not isinstance(t, Transform):
            return

        self.hide_request = t.hide_request
        self.replaced_request = t.replaced_request

        self.state.xpos = t.state.xpos
        self.state.ypos = t.state.ypos
        self.state.xanchor = t.state.xanchor
        self.state.yanchor = t.state.yanchor

        self.child_st_base = t.child_st_base

        if isinstance(self.child, Transform) and isinstance(t.child, Transform):
            self.child.take_execution_state(t.child)

    def copy(self):
        """
        Makes a copy of this transform.
        """

        d = self()
        d.kwargs = { }
        d.take_state(self)
        d.take_execution_state(self)
        d.st = self.st
        d.at = self.at

        return d

    def _change_transform_child(self, child):
        rv = self.copy()

        if self.child is not None:
            rv.set_child(self.child._change_transform_child(child))

        return rv

    def _handles_event(self, event):

        if (event == "replaced") and (not self.active):
            return True

        if self.function is not None:
            return True

        if self.child and self.child._handles_event(event):
            return True

        return False

    def adjust_for_fps(self, st, at):

        # The timebases, adjusted for fps.
        fst = st
        fat = at

        if self.state.fps:
            modulus = 1.0 / self.state.fps
            fst += modulus / 2
            fst -= fst % modulus
            fat += modulus / 2
            fat -= fat % modulus

        return fst, fat

    def _hide(self, st, at, kind):

        if kind == "cancel":
            if self.state.show_cancels_hide:
                return None
            else:
                return self

        # Prevent time from ticking backwards, as can happen if we replace a
        # transform but keep its state.
        if st + self.st_offset <= self.st:
            self.st_offset = self.st - st
        if at + self.at_offset <= self.at:
            self.at_offset = self.at - at

        self.st = st = st + self.st_offset
        self.at = at = at + self.at_offset

        if not self.active:
            self.update_state()

        if not self.child:
            return None

        if not (self.hide_request or self.replaced_request):
            d = self.copy()
        else:
            d = self

        d.st_offset = self.st_offset
        d.at_offset = self.at_offset

        if isinstance(self, ATLTransform):
            d.atl_st_offset = self.atl_st_offset if (self.atl_st_offset is not None) else self.st_offset # type: ignore

        if kind == "hide":
            d.hide_request = True
        else:
            d.replaced_request = True

        d.hide_response = True
        d.replaced_response = True

        fst, fat = self.adjust_for_fps(st, at)

        if d.function is not None:
            d.function(d, fst, fat)
        elif isinstance(d, ATLTransform):
            d.execute(d, fst, fat)

        new_child = d.child._hide(st - self.st_offset, at - self.st_offset, kind)

        if new_child is not None:
            d.child = new_child
            d.hide_response = False
            d.replaced_response = False

        if (not d.hide_response) or (not d.replaced_response):
            renpy.display.render.redraw(d, 0)
            return d

        return None

    def set_child(self, child, duplicate=True):

        child = renpy.easy.displayable(child)

        if duplicate and child._duplicatable:
            child = child._duplicate(self._args)

            if not self._duplicatable:
                child._unique()

        self.child = child
        self.children = [ child ]

        self.child_st_base = self.st

        child.per_interact()

        renpy.display.render.invalidate(self)

    def update_state(self):
        """
        This updates the state to that at self.st, self.at.
        """

        # NOTE: This function is duplicated (more or less) in ATLTransform.

        self.hide_response = True
        self.replaced_response = True

        fst, fat = self.adjust_for_fps(self.st, self.at)

        # If we have to, call the function that updates this transform.
        if self.arguments is not None:
            self.default_function(self, fst, fat)

        if self.function is not None:
            fr = self.function(self, fst, fat)

            # Order a redraw, if necessary.
            if fr is not None:
                renpy.display.render.redraw(self, fr)

        self.active = True

        if self.state.last_events != self.state.events:
            if self.state.events and renpy.game.interface is not None:
                renpy.game.interface.timeout(0)
            self.state.last_events = self.state.events

    def render(self, width, height, st, at):

        # Prevent time from ticking backwards, as can happen if we replace a
        # transform but keep its state.
        if st + self.st_offset <= self.st:
            self.st_offset = self.st - st
        if at + self.at_offset <= self.at:
            self.at_offset = self.at - at

        self.st = st = st + self.st_offset
        self.at = at = at + self.at_offset

        self.state.available_width = width
        self.state.available_height = height

        # Update the state.
        self.update_state()

        return RenderTransform(self).render(width, height, st, at)

    def event(self, ev, x, y, st):

        if self.hide_request:
            return None

        if not self.state.events: # type: ignore
            return

        children = self.children
        offsets = self.offsets

        if not offsets:
            return None

        for i in range(len(self.children) - 1, -1, -1):

            d = children[i]
            xo, yo = offsets[i]

            cx = x - xo
            cy = y - yo

            # Transform screen coordinates to child coordinates.
            cx, cy = self.forward.transform(cx, cy)

            rv = d.event(ev, cx, cy, st)
            if rv is not None:
                return rv

        return None

    def __call__(self, child=None, take_state=True, _args=None):

        if child is None:
            child = self.child

        if getattr(child, '_duplicatable', False):
            child = child._duplicate(_args)

        rv = Transform(
            child=child,
            function=self.function,
            style=self.style_arg,
            _args=_args,
            **self.kwargs)

        rv.take_state(self)

        return rv

    def _unique(self):
        if self._duplicatable:

            if self.child is not None:
                self.child._unique()

            self._duplicatable = False

    def get_placement(self):

        if not self.active:
            self.update_state()

        if self.child is not None:
            cxpos, cypos, cxanchor, cyanchor, cxoffset, cyoffset, csubpixel = self.child.get_placement()

            # Use non-None elements of the child placement as defaults.
            state = self.state

            if renpy.config.transform_uses_child_position:

                if cxpos is not None:
                    state.inherited_xpos = cxpos
                if cxanchor is not None:
                    state.inherited_xanchor = cxanchor
                if cypos is not None:
                    state.inherited_ypos = cypos
                if cyanchor is not None:
                    state.inherited_yanchor = cyanchor

                state.subpixel |= csubpixel

        else:
            cxoffset = 0
            cyoffset = 0

        cxoffset = cxoffset or 0
        cyoffset = cyoffset or 0

        rv = self.state.get_placement(cxoffset, cyoffset)

        if self.state.transform_anchor:

            xpos, ypos, xanchor, yanchor, xoffset, yoffset, subpixel = rv
            if (xanchor is not None) and (yanchor is not None):

                cw, ch = self.child_size
                rw, rh = self.render_size

                xanchor = absolute.compute_raw(xanchor, cw)
                yanchor = absolute.compute_raw(yanchor, ch)

                xanchor -= cw / 2.0
                yanchor -= ch / 2.0

                xanchor, yanchor = self.reverse.transform(xanchor, yanchor)

                xanchor += rw / 2.0
                yanchor += rh / 2.0

                xanchor = absolute(xanchor)
                yanchor = absolute(yanchor)

                rv = (xpos, ypos, xanchor, yanchor, xoffset, yoffset, subpixel)

        return rv

    def update(self):
        """
        This should be called when a transform property field is updated outside
        of the callback method, to ensure that the change takes effect.
        """

        renpy.display.render.invalidate(self)

    _duplicatable = True

    def _duplicate(self, args):

        if args and args.args:
            args.extraneous()

        if not self._duplicatable:
            return self

        rv = self(_args=args)
        rv.take_execution_state(self)

        return rv

    def _in_current_store(self):

        if self.child is None:
            return self

        child = self.child._in_current_store()
        if child is self.child:
            return self
        rv = self()
        rv.take_execution_state(self)
        rv.child = child
        rv._unique()

        return rv

    def _repr_info(self):
        return repr(self.child)


class ATLTransform(renpy.atl.ATLTransformBase, Transform):

    def __init__(self, atl, child=None, context={}, parameters=None, **properties):
        renpy.atl.ATLTransformBase.__init__(self, atl, context, parameters)
        Transform.__init__(self, child=child, **properties)

        self.raw_child = self.child

    def update_state(self):
        """
        This updates the state to that at self.st, self.at.
        """

        self.hide_response = True
        self.replaced_response = True

        fst, fat = self.adjust_for_fps(self.st, self.at)

        fr = self.execute(self, fst, fat)

        # Order a redraw, if necessary.
        if fr is not None:
            renpy.display.render.redraw(self, fr)

        self.active = True

        if self.state.last_events != self.state.events:
            if self.state.events and renpy.game.interface is not None:
                renpy.game.interface.timeout(0)
            self.state.last_events = self.state.events


    def _repr_info(self):
        return repr((self.child, self.atl.loc))


# Names of style properties that should be sent to the parent.
style_properties = {'alt'}

# Names of transform properties, and if the property should be handled with
# diff2 or diff4.
all_properties = set()
diff2_properties = set()
diff4_properties = set()

# Uniforms and GL properties.
uniforms = set()
gl_properties = set()


def add_property(name, atl=any_object, default=None, diff=2): # type: (str, Any, Any, int|None) -> None
    """
    Adds an ATL property.
    """

    if name in all_properties:
        return

    all_properties.add(name)
    setattr(TransformState, name, default)
    setattr(Transform, name, Proxy(name))
    renpy.atl.PROPERTIES[name] = atl

    if diff == 2:
        diff2_properties.add(name)
    elif diff == 4:
        diff4_properties.add(name)


def add_uniform(name):
    """
    Adds a uniform with `name` to Transform and ATL.
    """

    if not name.startswith("u_"):
        return

    if name in renpy.gl2.gl2draw.standard_uniforms:
        return

    add_property(name, diff=2)

    uniforms.add(name)


def add_gl_property(name):
    """
    Adds a GL property with `name` to Transform and ATL.
    """

    add_property(name, diff=None)

    gl_properties.add(name)


add_property("additive", float, 0.0)
add_property("alpha", float, 1.0)
add_property("blend", any_object, None)
add_property("blur", float_or_none, None)
add_property("corner1", (position_or_none, position_or_none), None)
add_property("corner2", (position_or_none, position_or_none), None)
add_property("crop", (position_or_none, position_or_none, position_or_none, position_or_none), None)
add_property("crop_relative", bool_or_none, None)
add_property("debug", any_object, None)
add_property("delay", float, 0)
add_property("events", bool, True)
add_property("fit", str, None)
add_property("fps", float_or_none, None)
add_property("matrixanchor", (position_or_none, position_or_none), None)
add_property("matrixcolor", matrix, None)
add_property("matrixtransform", matrix, None)
add_property("maxsize", (int, int), None)
add_property("mesh", mesh, False, diff=None)
add_property("mesh_pad", any_object, None)
add_property("nearest", bool_or_none, None)
add_property("perspective", any_object, None)
add_property("rotate", float, None)
add_property("rotate_pad", bool, True)
add_property("point_to", any_object, None)
add_property("orientation", (float, float, float), None)
add_property("xrotate", float, None)
add_property("yrotate", float, None)
add_property("zrotate", float, None)
add_property("shader", any_object, None, diff=None)
add_property("show_cancels_hide", bool, True)
add_property("subpixel", bool, False)
add_property("transform_anchor", bool, False)
add_property("zoom", float, 1.0)

add_property("xanchoraround", position_or_none, 0.5)
add_property("xanchor", position_or_none, None, diff=4)
add_property("xaround", position_or_none, 0.0)
add_property("xoffset", absolute, 0.0)
add_property("xpan", float_or_none, None)
add_property("xpos", position_or_none, None, diff=4)
add_property("xsize", position_or_none, None)
add_property("xtile", int, 1)
add_property("xzoom", float, 1.0)

add_property("yanchoraround", position_or_none, 0.5)
add_property("yanchor", position_or_none, None, diff=4)
add_property("yaround", position_or_none, 0.0)
add_property("yoffset", absolute, 0.0)
add_property("ypan", float_or_none, None)
add_property("ypos", position_or_none, None, diff=4)
add_property("ysize", position_or_none, None)
add_property("ytile", int, 1)
add_property("yzoom", float, 1.0)

add_property("zpos", float, 0.0)
add_property("zzoom", bool, False)

add_gl_property("gl_anisotropic")
add_gl_property("gl_blend_func")
add_gl_property("gl_color_mask")
add_gl_property("gl_depth")
add_gl_property("gl_drawable_resolution")
add_gl_property("gl_mipmap")
add_gl_property("gl_pixel_perfect")
add_gl_property("gl_texture_scaling")
add_gl_property("gl_texture_wrap")

ALIASES = {
    "alignaround" : (float, float),
    "align" : (position_or_none, position_or_none), # documented as (float, float)
    "anchor" : (position_or_none, position_or_none),
    "anchorangle" : DualAngle.from_any,
    "anchoraround" : (position_or_none, position_or_none),
    "anchorradius" : position_or_none,
    "angle" : float,
    "around" : (position_or_none, position_or_none),
    "offset" : (absolute, absolute),
    "pos" : (position_or_none, position_or_none),
    "radius" : position_or_none,
    "size" : (int, int),
    "xalign" : position_or_none, # documented as float,
    "xcenter" : position_or_none,
    "xycenter" : (position_or_none, position_or_none),
    "xysize" : (position_or_none, position_or_none),
    "yalign" : position_or_none, # documented as float
    "ycenter" : position_or_none,
}

renpy.atl.PROPERTIES.update(ALIASES)

for name in ALIASES:
    setattr(Transform, name, Proxy(name))<|MERGE_RESOLUTION|>--- conflicted
+++ resolved
@@ -306,16 +306,7 @@
 
         radius = self.scale(radius, min(self.available_width, self.available_height))
         vector = self.get_pos_polar_vector()
-<<<<<<< HEAD
-
-        # Deal with the angle becoming 0.0 when the radius would be 0.0.
-        if not any(vector) and (self.last_angle is not None):
-            angle = self.last_angle
-        else:
-            angle = self.get_angle(vector)
-=======
         angle = self.get_angle(vector)
->>>>>>> 2939404b
 
         if radius < 0:
             angle = limit_angle(angle + 180)
