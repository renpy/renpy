# Copyright 2004-2023 Tom Rothamel <pytom@bishoujo.us>
#
# Permission is hereby granted, free of charge, to any person
# obtaining a copy of this software and associated documentation files
# (the "Software"), to deal in the Software without restriction,
# including without limitation the rights to use, copy, modify, merge,
# publish, distribute, sublicense, and/or sell copies of the Software,
# and to permit persons to whom the Software is furnished to do so,
# subject to the following conditions:
#
# The above copyright notice and this permission notice shall be
# included in all copies or substantial portions of the Software.
#
# THE SOFTWARE IS PROVIDED "AS IS", WITHOUT WARRANTY OF ANY KIND,
# EXPRESS OR IMPLIED, INCLUDING BUT NOT LIMITED TO THE WARRANTIES OF
# MERCHANTABILITY, FITNESS FOR A PARTICULAR PURPOSE AND
# NONINFRINGEMENT. IN NO EVENT SHALL THE AUTHORS OR COPYRIGHT HOLDERS BE
# LIABLE FOR ANY CLAIM, DAMAGES OR OTHER LIABILITY, WHETHER IN AN ACTION
# OF CONTRACT, TORT OR OTHERWISE, ARISING FROM, OUT OF OR IN CONNECTION
# WITH THE SOFTWARE OR THE USE OR OTHER DEALINGS IN THE SOFTWARE.

# This is the config module, where game configuration settings are stored.
# This includes both simple settings (like the screen dimensions) and
# methods that perform standard tasks, like the say and menu methods.

from __future__ import division, absolute_import, with_statement, print_function, unicode_literals
from renpy.compat import PY2, basestring, bchr, bord, chr, open, pystr, range, round, str, tobytes, unicode # *

from typing import Optional, List


import collections
import os
import renpy

# Can we add more config variables?
locked = False

# The title of the game window.
window_title = None

# An image file containing the window icon image.
window_icon = None

# The same, but only used on MS windows.
windows_icon = None

# The width and height of the drawable area of the screen.
screen_width = 800
screen_height = 600

# Should sound be enabled?
sound = True

# Turns recoverable errors into fatal ones, so that the user can know
# about and fix them.
debug = False

# Ditto, but for sound operations
debug_sound = None

# Is rollback enabled? (This only controls if the user-invoked
# rollback command does anything)
rollback_enabled = True

# If the rollback is longer than this, we may trim it.
rollback_length = 128

# If set to True, clicking while in rollback will keep the roll forward
# buffer if the data has not changed.
keep_rollback_data = False

# If set to true, menus in fixed rollback will not have clickable
# options and a click anywhere or mouse wheel will roll forward.
fix_rollback_without_choice = False

# The maximum number of steps the user can rollback the game,
# interactively.
hard_rollback_limit = 100

# A list of functions returning lists of displayables that will be
# added to the end of the display list.
overlay_functions = [ ]

# A list of Displayables that should always be added to the start
# of the scene list. (Mostly used for keymaps and the like.)
underlay = [ ]

# True to enable profiling.
profile = False

# The directory save files will be saved to.
savedir = None

# The number of screens worth of images that are allowed to
# live in the image cache at once.
image_cache_size = None

# The size of the image cache, in megabytes.
image_cache_size_mb = 300

# The number of statements we will analyze when doing predictive
# loading. Please note that this is a total number of statements in a
# BFS along all paths, rather than the depth along any particular
# path. The current node is counted in this number.
predict_statements = 32

# Causes the contents of the image cache to be printed to stdout when
# it changes.
debug_image_cache = ("RENPY_DEBUG_IMAGE_CACHE" in os.environ)

# Should we allow skipping at all?
allow_skipping = True

# Should we allow fast skipping?
fast_skipping = False

# Are we currently skipping? If so, how fast?
# May be "slow", "fast", or None.
skipping = None

# The delay while we are skipping say statements.
skip_delay = 5

# basic: Archive files that are searched for images.
archives = [ ]

# Searchpath.
searchpath = [ ]

# If True, we will only try loading from archives.
# Only useful for debugging Ren'Py, don't document.
force_archives = False

# Used to control the software mouse cursor.
mouse = None

# The default sound playback sample rate.
sound_sample_rate = 48000

# The amount of time music is faded out between tracks.
fade_music = 0.0

# Should the at list be sticky?
sticky_positions = False

# A list of all of the layers that we know about.
layers = [ 'master', 'transient', 'screens', 'overlay' ]

# A list of layers that should be cleared when we replace
# transients.
transient_layers = [ 'transient' ]

# A list of layers that should be cleared when we recompute
# overlays.
overlay_layers = [ 'overlay' ]

# A list of layers that should be cleared when we enter a
# new context.
context_clear_layers = [ 'screens', 'top', 'bottom' ]

# A list of layers that are displayed atop all other layers, and do
# not participate in transitions.
top_layers = [ 'top' ]

# Layers below all other layers, that do not participate in transitions.
bottom_layers = [ 'bottom' ]

# Layers which will override the default layer for a tag while shown.
sticky_layers = [ 'master' ]

# Layers not automatically added to a scene and inherently sticky,
# primarily for use with the Layer displayable.
detached_layers = [ ]

# True if we want to show overlays during wait statements, or
# false otherwise.
overlay_during_with = True

# True if we want to allow the fast dissolve.
enable_fast_dissolve = True

# When using the keyboard to navigate, how much we penalize
# distance out of the preferred direction.
focus_crossrange_penalty = 1024

# If True, then we force all loading to occur before transitions
# start.
load_before_transition = True

# The keymap that is used to change keypresses and mouse events.
keymap = { }

# The default keymap, used when a binding isn't found in keymap.
default_keymap = { }

# Should we try to support joysticks?
joystick = True

# A list of functions that are called when an interaction is
# started or restarted.
interact_callbacks = [ ]

# A list of functions that are called when an interaction is started.
start_interact_callbacks = [ ]

# A list of functions that are called when a say statement
# is sustained.
say_sustain_callbacks = [ ]

# A function that is called to see if say should allow
# itself to be dismissed.
say_allow_dismiss = None

# A function that is called to tokenize text.
text_tokenizer = None

# The number of characters per AFM time period.
afm_characters = 250

# The number of bonus characters to add to a string for afm.
afm_bonus = 25

# A function that must return True for afm mode to forward.
afm_callback = None

# The amount of time we delay before making an automatic
# choice from a menu. This can be used for making a demo version of a
# game. It should be set to None in a deployed game.
auto_choice_delay = None

# A map from font, bold, italic to font, bold, italic. This is used
# to replace (say) the italic version of a regular font with the regular
# version of an italic font.
font_replacement_map = { }

# A callback that is called when a with statement (but not
# the with clause of a say or menu statement) executes. If not None,
# it's called with a two arguments, the transition supplied to the
# with clause and the transition it is paired with. The latter is
# None except in the case of the implicit None transition produced
# by inline with statements.
with_callback = None

# The framerate limit, in frames per second.
framerate = 100

# The number of frames that Ren'Py has shown.
frames = 0

# NOT USED: A text editor that is launched at the location of the current
# statement.
editor = None # os.environ.get('RENPY_EDITOR', None)

# NOT USED: Text editor, with arguments to reload or clobber the file - used,
# for example, to display traceback.txt.
editor_transient = None # os.environ.get('RENPY_EDITOR_TRANSIENT', editor)

# NOT USED: The separator used between files in the text editor.
editor_file_separator = None # os.environ.get('RENPY_EDITOR_FILE_SEPARATOR', '" "')

# Enable developer mode?
developer = False # Changed to True or False in the init code.

# The value of developer requested by the creator (True, False, or "auto")
original_developer = False

# The default value of developer that's used when it's set to auto.
default_developer = False

# A logfile that logging messages are sent to.
log = None

# Lint hooks.
lint_hooks = [ ]

# Hyperlink styler.
hyperlink_styler = None

# Hyperlink callback.
hyperlink_callback = None

# Hyperlink focus.
hyperlink_focus = None

# Should SFonts be recolored? internal.
recolor_sfonts = True

# Function that is called to layout text.
text_layout = None

# A callback that is called 20 times a second.
periodic_callback = None
periodic_callbacks = [ ]

# Should we check that all style properties are in style_properties? (Internal)
check_properties = True

# If True, then we implicily do a with None after every interaction.
implicit_with_none = True

# A map from a layer to (x, y, w, h) tuples that the layer is clipped to.
layer_clipping = { }

# Should we disable the fullscreen optimization?
disable_fullscreen_opt = False

# Should we reject midi files?
reject_midi = True

# Default character callback.
character_callback = None

# Character callback list.
all_character_callbacks = [ ]

# Should autsave be enabled?
has_autosave = True

# The number of autosave slots we have.
autosave_slots = 10

# How often do we autosave. (Number of interactions, sort of.)
autosave_frequency = int(os.environ.get("RENPY_AUTOSAVE_FREQUENCY", "200"))

# The callback that is used by the scene statement.
scene = None

# The callback that is used by the show statement.
show = None

# The callback that is used by the hide statement.
hide = None

# Python 2.x only: Should we use cPickle or pickle for load/save?
use_cpickle = True

# The function to call as the inspector.
inspector = None

# Should we reject backslashes in filenames?
reject_backslash = True

# Hide the mouse.
mouse_hide_time = 30

# Called when we can't load an image.
missing_image_callback = None

# Called to filter text in the say and menu statements.
say_menu_text_filter = None

# Used to replace one label with another.
label_overrides = { }

# Called to get the extra_info for an auto_save.
auto_save_extra_info = None

# The directory (underneath ~/RenPy, ~/Library/RenPy, or ~/.renpy) where the
# game-specific data is saved.
save_directory = None # type: str

# These are used to deal with the case where a picture is missing.
missing_scene = None
missing_show = None
missing_hide = None

# This is called when control is transferred to a label. (label_callbacks is
# kept as an old name for label_callbacks.)
label_callback = None
label_callbacks = [ ]

# A function that is called when the window needs to be shown.
empty_window = None

# A list of functions that are called when the window is shown.
window_overlay_functions = [ ]

# Do we support right-to-left languages?
rtl = False

# A callback for file opening.
file_open_callback = None

# The size of screenshot thumbnails. (Redefined in common/)
thumbnail_width = 256
thumbnail_height = 144

# The end game transition.
end_game_transition = None

# The default transform.
default_transform = None

# Should we use the child position?
transform_uses_child_position = True

# The action to use when it's time to quit.
quit_action = None

# If not None, a rectangle giving the area of the screen to crop the
# screenshots to.
screenshot_crop = None

# Various directories.
gamedir = ""
basedir = ""
renpy_base = ""
commondir = None  # type: Optional[str]
logdir = None  # type: Optional[str] # Where log and error files go.

# Should we enable OpenGL mode?
gl_enable = True

# A list of callbacks that are called by renpy.mode.
mode_callbacks = [ ]

# Should MoveTransition take offsets into account?
movetransition_respects_offsets = True

# Do we care about the pos and anchor attributes of an ImageReference's
# style?
imagereference_respects_position = False

# Do we want to try to pretend to be android?
simulate_android = False

# Do we want to enable imagemap caching?
imagemap_cache = True

# Callbacks that are called in order to predict images.
predict_callbacks = [ ]

# Callbacks that are called on expensive idle_frame one per tick
# to predict screens or other hard stuff.
expensive_predict_callbacks = [ ]

# Should screens be predicted?
predict_screens = True

# Should we use the new choice screen format?
choice_screen_chosen = True

# Should the narrator speak menu labels?
narrator_menu = True

# A list of screen variants to use.
variants = [ None ] # type: List

# A function from (auto_parameter, variant) -> displayable.
imagemap_auto_function = None

# Should we keep the running transform when we merely change the image?
keep_running_transform = True

# Should we use image attributes?
image_attributes = True

# Should we use the new version of the character image argument?
new_character_image_argument = True

# A transition that is performed when a say statement has an image attribute
# corresponding to a shown image.
say_attribute_transition = None

# The layer the say_attribute_transition runs on.
say_attribute_transition_layer = None

# What is the name and version of this game?
name = ""
version = ""

# Should we log?
log_enable = True

# Should we log text overflows?
debug_text_overflow = False

# Should underfull grids raise an exception?
allow_underfull_grids = True

# Should we save the window size in the preferences?
save_physical_size = True

# Do we use new text substitutions?
new_substitutions = True

# Do we use old text substitutions?
old_substitutions = True

# The graphics renderer we use. (Ren'Py sets this.)
renderer = "auto"

# The translator to use, if any. (Not used anymore.)
translator = None

# Should we use the old, broken line spacing code?
broken_line_spacing = False

# A list of callbacks that are called after each non-init-phase python
# block.
python_callbacks = [ ]

# If true, we dump information about a save upon save.
save_dump = False

# Can we resize a gl window?
gl_resize = True

# Called when we change the translation.
change_language_callbacks = [ ]

# The translation directory.
tl_directory = "tl"

# Key repeat timings. A tuple giving the initial delay and the delay between
# repeats, in seconds.
key_repeat = (.3, .03)

# A callback that is called with the character's voice_tag.
voice_tag_callback = None

# A list of callbacks that can be used to add JSON to save files.
save_json_callbacks = [ ]

# The duration of a longpress, in seconds.
longpress_duration = .5

# The radius the longpress has to remain within, in pixels.
longpress_radius = 15

# How long we vibrate the device upon a longpress.
longpress_vibrate = .1

# A list of callbacks that are called before each statement, with the name
# of the statement.
statement_callbacks = [ ]

# A list of file extensions that are blacklisted by autoreload.
autoreload_blacklist = [ ".rpyc", ".rpymc", ".rpyb", ".pyc", ".pyo" ]

# A list of python modules that should be reloaded when appropriate.
reload_modules = [ ]

# The layer dialogue is shown on.
say_layer = "screens"

# The layer the choice screen is shown on.
choice_layer = "screens"

# If true, we will not use the .report_traceback method to produced
# prettier tracebacks.
raw_tracebacks = ("RENPY_RAW_TRACEBACKS" in os.environ)

# A function to process texts which should be spoken
tts_function = None

# Channels that stop voice playback.
tts_voice_channels = [ "voice" ]

# The number of copies of each screen to keep in the screen cache.
screen_cache_size = 4

# A callback that adjusts the physical size of the screen.
adjust_view_size = None

# True if we should autosave when a choice occurs.
autosave_on_choice = True

# True if we should autosave when the player has input something.
autosave_on_input = True

# A list of channels we should emphasize the audio on.
emphasize_audio_channels = [ 'voice' ]

# What we should lower the volume of non-emphasized channels to.
emphasize_audio_volume = 0.8

# How long we should take to raise and lower the volume when emphasizing
# audio.
emphasize_audio_time = 0.5

# Should we transition screens, or always use their new states.
transition_screens = True

# A function that given the current statement identifier, returns a list
# of statement identifiers that should be predicted.
predict_statements_callback = None

# Should we use hardware video on platforms that support it?
hw_video = False

# A function to use to dispatch gestures.
dispatch_gesture = None

# The table mapping gestures to events used by the default function.
gestures = {
    "n_s_w_e_w_e" : "progress_screen",
    }

# Sizes of gesture components and strokes, as a fraction of screen_width.
gesture_component_size = .05
gesture_stroke_size = .2

# Should we log to stdout rather than files?
log_to_stdout = bool(int(os.environ.get("RENPY_LOG_TO_STDOUT", "0")))

# new-style custom text tags.
custom_text_tags = { }

# Same, but for ones that are empty.
self_closing_custom_text_tags = { }

# A function that given the text from a TEXT token, returns a replacement text.
replace_text = None

# A function that is called when a label is missing.
missing_label_callback = None

# Should show preserve zorder when not explicitly set?
preserve_zorder = True

# The set of names to ignore.
lint_ignore_replaces = [ 'help', 'quit', "_confirm_quit" ]

# How long should the presplash be kept up for?
minimum_presplash_time = 0.0

# Should Ren'Py use nearest-neighbor filtering by default.
nearest_neighbor = False

# Should Ren'Py use the drawable resolution at all? (For RTT, Text, etc?)
use_drawable_resolution = bool(int(os.environ.get("RENPY_USE_DRAWABLE_RESOLUTION", "1")))

# Should text layout occur at drawable resolution?
drawable_resolution_text = bool(int(os.environ.get("RENPY_DRAWABLE_RESOLUTION_TEXT", "1")))

# Should we fill the virtual-resolution text box?
draw_virtual_text_box = bool(int(os.environ.get("RENPY_DRAW_VIRTUAL_TEXT_BOX", "0")))

# Bindings of gamepad buttons.
pad_bindings = { }

# A list of pygame events that should be enabled in addition to the standard
# events.
pygame_events = [ ]

# A function that is used to map a gamepad event into a list of Ren'Py
# events.
map_pad_event = None

# This is called when a replay finishes.
after_replay_callback = None

# Should Ren'Py wrap shown transforms in an ImageReference?
wrap_shown_transforms = True

# A list of prefixes Ren'Py will search for assets.
search_prefixes = [ "", "images/" ]

# Should Ren'Py clear the database of code lines?
clear_lines = True

# Special namespaces for define and default.
special_namespaces = { }

# Should Ren'Py log lines?
line_log = False

# Should Ren'Py process dynamic images?
dynamic_images = True

# Should Ren'Py save when the mobile app may terminate?
save_on_mobile_background = True

# Should Ren'Py quit on mobile background?
quit_on_mobile_background = False

# Should Ren'Py pass the raw joystick (not controller) events.?
pass_joystick_events = False

# A list of screens that should be shown when the overlay is enabled.
overlay_screens = [ ]

# A list of screens that should always be shown.
always_shown_screens = [ ]

# A map from tag to the default layer that tag should be displayed on.
tag_layer = { }

# The default layer for tags not in in tag_layer.
default_tag_layer = 'master'

# A map from tag to the default transform that's used for that tag.
tag_transform = { }

# A map from the tag to the default zorder that's used for that tag.
tag_zorder = { }

# The width of lines logged with renpy.log.
log_width = 78

# The size of the rollback side, as a fraction of the screen.
rollback_side_size = .2

# If dpi_scale is less than this, make it 1.0.
de_minimus_dpi_scale = 1.0

# Not used.
windows_dpi_scale_head = 1.0

# Should rollback_side be enabled?
enable_rollback_side = True

# The default contents of the replay scope.
replay_scope = { "_game_menu_screen" : "preferences" }

# The mixer to use for auto-defined movie channels.
movie_mixer = "music"

# Auto audio channels. A map from base name to:
# * mixer
# * file prefix
# * file suffix
auto_channels = { "audio" : ("sfx", "", "") }

# The channel used by renpy.play.
play_channel = "audio"

# An image attribute that is added when the character is speaking, and
# removed when the character is not.
speaking_attribute = None

# How many elements need to be in a list before we compress it for rollback.
list_compression_length = 25

# How many elements of history are kept. None to disable history.
history_length = None

# History callbacks that annotate additional information onto the History
# object.
history_callbacks = [ ]

# Should we add the current dialogue to the history?
history_current_dialogue = True

# Should we use the new order for translate blocks?
new_translate_order = True

# Should we defer style execution until translate block time?
defer_styles = False

# A list of stores that should be cleaned on translate.
translate_clean_stores = [ ]

# A list of additional script files that should be translated.
translate_files = [ ]

# A list of files for which ##<space> comment sequences should also be
# translated.
translate_comments = [ ]

# Should we trying detect user locale on first launch?
enable_language_autodetect = False

# A function from (locale, region) -> existing language.
locale_to_language_function = None

# Should we pass the full argument list to the say screen?
old_say_args = False

# The text-to-speech voice.
tts_voice = None

# The maximum size of xfit, yfit, first_fit, etc.
max_fit_size = 8192

# Should the window max size be enforced?
enforce_window_max_size = True

# The max priority to translate to.
translate_launcher = False

# A map from language to a list of callbacks that are used to help set it
# up.
language_callbacks = collections.defaultdict(list)

# A function that is called to init system styles.
init_system_styles = None

# Callbacks that are called just before rebuilding styles.
build_styles_callbacks = [ ]

# Should movie displayables be given their own channels?
auto_movie_channel = True

# Should we ignore duplicate labels?
ignore_duplicate_labels = False

# A list of callbacks when creating a line log entry.
line_log_callbacks = [ ]

# A list of screens for which screen profiling should be enabled.
profile_screens = [ ]

# Should Ren'Py search for system fonts.
allow_sysfonts = False

# Should Ren'Py tightly loop during fadeouts? (That is, not stop the fadeout
# if it reaches the end of a trac.)
tight_loop_default = True

# Should Ren'Py apply style_prefix to viewport scrollbar styles?
prefix_viewport_scrollbar_styles = True

# These functions are called to determine if Ren'Py needs to redraw the screen.
needs_redraw_callbacks = [ ]

# Should a hyperlink inherit the size of the text its in?
hyperlink_inherit_size = True

# A list of callbacks that are called when a line is printed to stdout or
# stderr.
stdout_callbacks = [ ]
stderr_callbacks = [ ]

# Should ATL automatically cause polar motion when angle changes.
automatic_polar_motion = True

# Functions that are called to generate lint stats.
lint_stats_callbacks = [ ]

# Should we apply position properties to the side of a viewport?
position_viewport_side = True

# Things that be given properties via Character.
character_id_prefixes = [ ]

# Should {nw} wait for voice.
nw_voice = True

# If not None, a function that's used to process say arguments.
say_arguments_callback = None

# Should we show an atl interpolation for one frame?
atl_one_frame = True

# Should function statements in ATL block fast-forward?
atl_function_always_blocks = False

# Should we keep the show layer state?
keep_show_layer_state = True

# A list of callbacks that are called when fast skipping happens.
fast_skipping_callbacks = [ ]

# Should the audio periodic callback run in its own thread.
audio_periodic_thread = True
if renpy.emscripten:
    audio_periodic_thread = False

# A list of fonts to preload on Ren'Py startup.
preload_fonts = [ ]

# Should Ren'Py process multiple ATL events in a single update?
atl_multiple_events = True

# A callback that's called when checking to see if a file is loadable.
loadable_callback = None

# How many frames should be drawn fast each time the screen needs to be
# updated?
fast_redraw_frames = 4

# The color passed to glClearColor when clearing the screen.
gl_clear_color = "#000"

# Screens that are updated once per frame rather than once per interaction.
per_frame_screens = [ ]

# How long we store performance data for.
performance_window = 5.0

# How long does a frame have to take (to the event) to trigger profiling.
profile_time = 1.0 / 50.0

# What event do we check to see if the profile needs to be printed?
profile_to_event = "flip"

# Should we instantly zap transient displayables, or properly hide them?
fast_unhandled_event = True

# Should a fast path be used when displaying empty windows.
fast_empty_window = True

# Should all nodes participate in rollback?
all_nodes_rollback = False

# Should Ren'Py manage GC itself?
manage_gc = True

# Default thresholds that apply to garbage collection.
gc_thresholds = (25000, 10, 10)

# The threshold for a level 0 gc when we have the time.
idle_gc_count = 2500

# Should we print unreachable.
gc_print_unreachable = "RENPY_GC_PRINT_UNREACHABLE" in os.environ

# The first frame that we consider to be "idle", so we can do gc and
# prediction.
idle_frame = 4

# Does taking the transform state go through image reference targets?
take_state_from_target = False

# Does ui.viewport set the child_size if not set?
scrollbar_child_size = True

# Should surfaces be cached?
cache_surfaces = False

# Should we optimize textures by taking the bounding rect?
optimize_texture_bounds = True

# Should we predict everything in a ConditionSwitch?
conditionswitch_predict_all = False

# Transform events to deliver each time one happens.
repeat_transform_events = [ "show", "replace", "update" ]

# How many statements should we warp through?
warp_limit = 1000

# Should dissolve statments force the use of alpha.
dissolve_force_alpha = True

# A map from a displayable prefix to a function that returns a displayable
# corresponding to the argument.
displayable_prefix = { }

# Should we re-play a movie when it's shown again.
replay_movie_sprites = True

# A callback that is called when entering a new context.
context_callback = None

# Should we reject . and .. in filenames?
reject_relative = True

# The prefix to use on the side image.
side_image_prefix_tag = 'side'

# Do the say attributes of a hidden side image use the side image tag?
say_attributes_use_side_image = True

# Does the menu statement show a window by itself, when there is no caption?
menu_showed_window = False

# Should the menu statement produce actions instead of values?
menu_actions = True

# Should disabled menu items be included?
menu_include_disabled = False

# Should we report extraneous attributes?
report_extraneous_attributes = True

# Should we play non-loooped music when skipping?
skip_sounds = False

# Should we lint screens without parameters?
lint_screens_without_parameters = True

# If not None, a function that's used to process and modify menu arguments.
menu_arguments_callback = None

# Should Ren'PY automatically clear the screenshot?
auto_clear_screenshot = True

# Should Ren'Py allow duplicate labels.
allow_duplicate_labels = False

# A map of font transform name to font transform function.
font_transforms = { }

# A scaling factor that is applied to a truetype font.
ftfont_scale = { }

# This is used to scale the ascent and descent of a font.
ftfont_vertical_extent_scale = { }

# The default shader.
default_shader = "renpy.geometry"

# If True, the volume of a channel is kept while the channel is muted.
preserve_volume_when_muted = True

# Documented in Sphinx.
def say_attribute_transition_callback(*args):
    return renpy.config.say_attribute_transition, renpy.config.say_attribute_transition_layer

# Should say_attribute_transition_callback take attrs?
say_attribute_transition_callback_attrs = True

# The function used by renpy.notify
notify = None

# Should Ren'Py support a SL2 keyword after a Python statement?
keyword_after_python = False

# A label Ren'Py should jump to if a load fails.
load_failed_label = None

# If true, Ren'Py distributes mono to both stereo channels. If false,
# it splits it 50/50.
equal_mono = True

# If True, renpy.input will always return the default.
disable_input = False

# If True, the order of substrings in the Side positions will
# also determine the order of their render.
keep_side_render_order = True

# Should this game enable and require gl2?
gl2 = True

# Does this game use the depth buffer? If so, how many bits of depth should
# it use?
depth_size = 24

# A list of screens to remove when the context is copied.
context_copy_remove_screens = [ "notify" ]

# An exception handling callback.
exception_handler = None

# A label that is jumped to if return fails.
return_not_found_label = None

# A list of (regex, autoreload function) tuples.
autoreload_functions = [ ]

# A list of voice mixers (that should not be dropped when self voicing is
# enabled).
voice_mixers = [ "voice" ]

# Should the text alignment pattern be drawn?
debug_text_alignment = False

# Init blocks taking longer than this amount of time to run are
# reported to log.txt.
profile_init = 0.25

# Should live2d interpolate movements?
live2d_interpolate = False

# A list of text tags with contents that should be filtered by the TTS system.
tts_filter_tags = [ "noalt", "rt", "art" ]

# A function that merges uniforms together. This is a map from uniform name
# to a function that takes the two values and merges them.
merge_uniforms = { }

# Does the side image required an attribute to be defined?
side_image_requires_attributes = True

# What is the max mipmap level?
max_mipmap_level = 1000

# Should we show the touch keyboard outside of emscripten/touch.
touch_keyboard = os.environ.get("RENPY_TOUCH_KEYBOARD", False)

# The size of the framebuffer Ren'Py creates, which doubles as the
# largest texture size.
fbo_size = (4096, 4096)

# Names to ignore the redefinition of.
lint_ignore_redefine = [ "gui.about" ]

# A list of functions that are called when Ren'Py terminates.
quit_callbacks = [ ]

# The steam_appid, if known. This needs to be set here since it is loaded
# very early.
steam_appid = None

# How long between when the controller is pressed and the first repeat?
controller_first_repeat = .25

# How long between repeats?
controller_repeat = .05

# The states that repeat.
controller_repeat_states = { "pos", "neg", "press" }

# If True, the side image will only be shown if an image with the same tag
# is not shown.
side_image_only_not_showing = False

# How much should the texture bounds be expanded by? This allows the mipmaps
# to properly include
expand_texture_bounds = 8

# Should time events be modal?
modal_timeevent = False

# This exists for debugging Ren'Py.
gl_set_attributes = None

# The blacklist of controllers with known problems.
controller_blocklist = [
    "030000007e0500000920", # Nintendo Pro Controller (needs init to work.)
]

# Should dissolve transitions be mipmapped by default?
mipmap_dissolves = False

# Should movies be mipmapped by default?
mipmap_movies = False

# Should text be mipmapped by default?
mipmap_text = False

# Should the screensaver be allowed?
allow_screensaver = True

# The amount of time to spend fading in and out music when the context changes.
context_fadein_music = 0
context_fadeout_music = 0

# Shout it be possible to dismiss blocking transitions that are not part of
# a with statement?
dismiss_blocking_transitions = True

# Should GL extensions be logged to log.txt
log_gl_extensions = False

# Should GL shaders be logged to log.txt
log_gl_shaders = False

# OpenGL Blend Funcs
gl_blend_func = { }

# Should we pause immediately after a rollback?
pause_after_rollback = False

# The default perspective.
perspective = (100.0, 1000.0, 100000.0)

# Does the scene clear the layer at list?
scene_clears_layer_at_list = True

# The mouse displayable, if any. Can be a displayable, or a callable that
# return a displayable.
mouse_displayable = None

# The default bias for the GL level of detail.
gl_lod_bias = -.5

# A dictionary from a tag (or None) to a function that adjusts the attributes
# of that tag.
adjust_attributes = { }

# A dictionary from a tag to a function that produces default attributes
# for that tag.
default_attribute_callbacks = { }

# The compatibility mode for who/what substitutions.
# 0: ver < 7.4
# 1: 7.4 <= ver <= 7.4.4
# 2: ver >= 7.4.5
who_what_sub_compat = 2

# Compat for {,x,y}minimum when applied to side.
compat_viewport_minimum = False

# Should webaudio be used on the web platform?
webaudio = True

# A list of audio types that are required to fully enable webaudio.
webaudio_required_types = [ "audio/ogg", "audio/mpeg" ]

# If not None, a callback that can be used to alter audio filenames.
audio_filename_callback = None

# Should minimums be adjusted when x/yminimum and x/ymaximum are both floats?
adjust_minimums = True

# Should ATL start on show?
atl_start_on_show = True

# Should the default input caret blink ?
input_caret_blink = 1.

# The channel movies with play defined play on.
single_movie_channel = None

# Should Ren'Py raise exceptions when finding an image?
raise_image_exceptions = True

# Should the size transform property only accept numbers of pixels ?
relative_transform_size = True

# Should tts of layers be from front to back?
tts_front_to_back = False

# Should live2d loading be logged to log.txt
log_live2d_loading = False

# Should Ren'Py debug prediction?
debug_prediction = False

# Should mouse events that cause a window to gain focus be passed through.
mouse_focus_clickthrough = False

# Should the current displayable always run its unfocus handler, even when
# focus is taken away by default.
always_unfocus = True

# A list of callbacks that are called when the game exits.
at_exit_callbacks = [ ]

# Should character statistics be included in the lint report
# when config.developer is true?
lint_character_statistics = True

# Should vpgrids be allowed to raise under/overfull errors ?
allow_unfull_vpgrids = False

# Should vbox and hbox skip non-visible children?
box_skip = True

# What should be the default value of the crop_relative tpref ?
crop_relative_default = True

# A list of functions that are called when a character is called with
# interact=False
nointeract_callbacks = [ ]

# Should the full size of the screen be offered to a LayeredImage?
layeredimage_offer_screen = True

# The default for rolling forward in call screen.
call_screen_roll_forward = False

# A function that's called with ("", interact=False) when no window is
# displayed during a choice menu.
choice_empty_window = None

# The encoding that's used by renpy.open_file by default. False
# means to use binary mode.
open_file_encoding = os.environ.get("RENPY_OPEN_FILE_ENCODING", False)

# A callback that can modify the gl2 window flags.
gl2_modify_window_flags = None

# Should the skip key (ctrl) function during text?
skip_during_text = False

# An alternate path to use when uneliding. (Mostly used by the launcher to enable
# the style inspector.)
alternate_unelide_path = None

# Should modal block pause?
modal_blocks_pause = True

# Should modal block timers?
modal_blocks_timer = False

# The range, in decibels, of the volume mixers.
volume_db_range = 60

# Autosave callback.
autosave_callback = None

# The radius the mouse has to move before triggering a viewport drag.
viewport_drag_radius = 10

# A list of callbacks that are called when the scene statement or renpy.scene
# function is run.
scene_callbacks = [ ]

# The physical width and heigh of the game window. If None, the window defaults
# to config.screen_width and config.screen_height.
physical_width = None
physical_height = None

# If true, lenticular brackets can be used to encode ruby text.
lenticular_bracket_ruby = True

# If true, the web implentation of renpy.input will be used.
web_input = True

# Aliases for the keys on the numeric keypad, to make them easier to write as keysyms.
key_aliases = {
    "KP_HOME" : "nonum_K_KP7",
    "KP_UP" : "nonum_K_KP8",
    "KP_PAGEUP" : "nonum_K_KP9",
    "KP_LEFT" : "nonum_K_KP4",
    "KP_RIGHT" : "nonum_K_KP6",
    "KP_END" : "nonum_K_KP1",
    "KP_DOWN" : "nonum_K_KP2",
    "KP_PAGEDOWN" : "nonum_K_KP3",
    "KP_INSERT" : "nonum_K_KP0",
    "KP_DELETE" : "nonum_K_KP_PERIOD",
    "KP_0" : "num_K_KP0",
    "KP_1" : "num_K_KP1",
    "KP_2" : "num_K_KP2",
    "KP_3" : "num_K_KP3",
    "KP_4" : "num_K_KP4",
    "KP_5" : "num_K_KP5",
    "KP_6" : "num_K_KP6",
    "KP_7" : "num_K_KP7",
    "KP_8" : "num_K_KP8",
    "KP_9" : "num_K_KP9",
    "KP_PERIOD" : "num_K_KP_PERIOD",
    "KP_DIVIDE" : "K_KP_DIVIDE",
    "KP_MULTIPLY" : "K_KP_MULTIPLY",
    "KP_MINUS" : "K_KP_MINUS",
    "KP_PLUS" : "K_KP_PLUS",
    "KP_ENTER" : "K_KP_ENTER",
    "KP_EQUALS" : "K_KP_EQUALS",
}

# Additional save token keys that are added to the list of save verification
# tokens. This lets the game's creator distribute blessed save files.
save_token_keys = [ ]

# The amplitude of the viewport inertia. Tis is
viewport_inertia_amplitude = 20.0

# The time constant of the viewport flick gesture. This controls how quickly the
# flick gesture decays.
viewport_inertia_time_constant = 0.325

# A list of callbacks that are executed after the default statements have
# run.
after_default_callbacks = [ ]

<<<<<<< HEAD
# Are parsing errors raised when conflicting transform or style properties are
# set simultaneously?
# Set to True in the default GUI.
check_conflicting_properties = False
=======
# A list of extra save directories. Strings giving the full paths.
extra_savedirs = [ ]

# The text-to-speech dictionary. A list of [ (RegeEx|String, String) ] pairs.
tts_substitutions = [ ]
>>>>>>> 3e0a84ee

del os
del collections


def init():
    global scene
    scene = renpy.exports.scene

    global show
    show = renpy.exports.show

    global hide
    hide = renpy.exports.hide

    global tts_function
    tts_function = renpy.display.tts.default_tts_function

    global notify
    notify = renpy.exports.display_notify

    global autoreload_functions
    autoreload_functions = [
        (r'\.(png|jpg|jpeg|webp|gif|tif|tiff|bmp|avif|svg)$', renpy.exports.flush_cache_file),
        (r'\.(mp2|mp3|ogg|opus|wav)$', renpy.audio.audio.autoreload),
        ]

    from renpy.uguu import GL_FUNC_ADD, GL_ONE, GL_ONE_MINUS_SRC_ALPHA, GL_ZERO, GL_DST_COLOR, GL_MIN, GL_MAX # type: ignore

    gl_blend_func["normal"] = (GL_FUNC_ADD, GL_ONE, GL_ONE_MINUS_SRC_ALPHA, GL_FUNC_ADD, GL_ONE, GL_ONE_MINUS_SRC_ALPHA)
    gl_blend_func["add"] = (GL_FUNC_ADD, GL_ONE, GL_ONE, GL_FUNC_ADD, GL_ZERO, GL_ONE)
    gl_blend_func["multiply"] = (GL_FUNC_ADD, GL_DST_COLOR, GL_ONE_MINUS_SRC_ALPHA, GL_FUNC_ADD, GL_ZERO, GL_ONE)
    gl_blend_func["min"] = (GL_MIN, GL_ONE, GL_ONE, GL_MIN, GL_ONE, GL_ONE)
    gl_blend_func["max"] = (GL_MAX, GL_ONE, GL_ONE, GL_MAX, GL_ONE, GL_ONE)<|MERGE_RESOLUTION|>--- conflicted
+++ resolved
@@ -1340,18 +1340,16 @@
 # run.
 after_default_callbacks = [ ]
 
-<<<<<<< HEAD
 # Are parsing errors raised when conflicting transform or style properties are
 # set simultaneously?
 # Set to True in the default GUI.
 check_conflicting_properties = False
-=======
+
 # A list of extra save directories. Strings giving the full paths.
 extra_savedirs = [ ]
 
 # The text-to-speech dictionary. A list of [ (RegeEx|String, String) ] pairs.
 tts_substitutions = [ ]
->>>>>>> 3e0a84ee
 
 del os
 del collections
