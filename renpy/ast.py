--- conflicted
+++ resolved
@@ -94,15 +94,8 @@
     def __repr__(self):
         return "<Parameter {}>".format(self)
 
-<<<<<<< HEAD
     def __eq__(self, other):
         return (self is other) or (isinstance(other, Parameter) and (self.name == other.name) and (self.kind == other.kind) and (self.default == other.default))
-=======
-        if not renpy.config.developer:
-            ignore_errors = True
-
-        rv = { }
->>>>>>> 5fb402c2
 
 class Signature(object):
     """
@@ -261,6 +254,9 @@
         - ignore_errors
         - applies the defaults automatically (and lazily, as per the above)
         """
+
+        if not renpy.config.developer:
+            ignore_errors = True
 
         kwargs = dict(kwargs)
 
