--- conflicted
+++ resolved
@@ -934,16 +934,8 @@
     rest_line_col_delta: int
 
     def __init__(
-<<<<<<< HEAD
-        self,
-        node: ast.stmt | ast.expr,
-        line_delta: int = 0,
-        first_line_col_delta: int = 0,
-        rest_line_col_delta: int = 0,
-=======
         self, node: ast.Module | ast.Expression, line_delta: int = 0,
         first_line_col_delta: int = 0, rest_line_col_delta: int = 0,
->>>>>>> b2567e38
     ):
         self.line_delta = line_delta
         self.first_line_col_delta = first_line_col_delta
@@ -951,9 +943,6 @@
 
         self.fix(node, 1 + line_delta, first_line_col_delta)
 
-<<<<<<< HEAD
-    def fix(self, node: ast.stmt | ast.expr, lineno: int = 1, col_offset: int = 0):
-=======
     def fix(self, node: ast.stmt, lineno: int, col_offset: int):
         # Not all nodes have location attributes, e.g. expr_context.
         # But it's either none of them, or all 4 of them.
@@ -962,7 +951,6 @@
                 self.fix(c, lineno, col_offset)
 
             return
->>>>>>> b2567e38
 
         # This finds missing attributes by triggering AttributeErrors if an attribute is missing.
         try:
@@ -991,22 +979,7 @@
             node.end_lineno = node.lineno
             node.end_col_offset = node.col_offset
 
-<<<<<<< HEAD
-        start = max((lineno, col_offset), (node.lineno, node.col_offset))
-
-        lineno, col_offset = start
-        node.lineno = lineno
-        node.col_offset = col_offset
-
-        ends: list[tuple[int, int]] = [
-            start,
-            cast(tuple[int, int], (node.end_lineno, node.end_col_offset)),
-        ]
-
-        for child in ast.iter_child_nodes(node):
-            self.fix(child, lineno, col_offset)
-            ends.append(cast(tuple[int, int], (child.end_lineno, child.end_col_offset)))
-=======
+
         end = (node.end_lineno, node.end_col_offset)
         for c in ast.iter_child_nodes(node):
             self.fix(c, lineno, col_offset)
@@ -1015,7 +988,6 @@
             if 'lineno' in c._attributes:
                 if end < (c_end := (c.end_lineno, c.end_col_offset)):
                     end = c_end
->>>>>>> b2567e38
 
         node.end_lineno, node.end_col_offset = end
 
