--- conflicted
+++ resolved
@@ -820,223 +820,6 @@
     return rv
 
 
-<<<<<<< HEAD
-# Module Loading
-class RenpyImporter(importlib.abc.MetaPathFinder, importlib.abc.InspectLoader):
-    """
-    A meta-path importer, that tries to load pure Python modules from the places
-    where Ren'Py searches for data files.
-    """
-
-    def __init__(self):
-        self.prefixes: list[str] = []
-        "List of prefixes where modules can be found."
-
-        self._finder_cache: dict[str, RenpyImporter._ModuleInfo] | None = None
-        """
-        A dict from module name to module info of that module for all paths that
-        can be loaded with this importer.
-        """
-
-    def add_prefix(self, prefix: str):
-        if prefix and not prefix.endswith("/"):
-            prefix = prefix + "/"
-
-        if prefix in self.prefixes:
-            return
-
-        self.prefixes.append(prefix)
-        self.invalidate_caches()
-
-    class _ModuleInfo(NamedTuple):
-        filename: str
-        absolute_path: str | None
-        is_package: bool
-        is_namespace: bool
-
-    def _visit_dir(self, *path: str, files: Iterable[str]):
-        dir_to_fn: dict[str, list[str]] = {}
-
-        seen_init = False
-        prefix = ""
-        if path:
-            prefix += "/".join(path) + "/"
-
-        for fn in files:
-            if "/" in fn:
-                top_directory, _, fn = fn.partition("/")
-                if top_directory not in dir_to_fn:
-                    dir_to_fn[top_directory] = []
-
-                dir_to_fn[top_directory].append(fn)
-                continue
-
-            mod_name = ".".join(path)
-            if path and fn == "__init__.py":
-                seen_init = True
-                is_package = True
-            else:
-                if mod_name:
-                    mod_name += "." + fn[:-3]
-                else:
-                    mod_name = fn[:-3]
-
-                is_package = False
-
-            filename = prefix + fn
-            absolute_path = None
-            for d in renpy.config.searchpath:
-                absolute = os.path.join(renpy.config.basedir, d, filename)
-                if os.path.isfile(absolute):
-                    absolute_path = absolute
-                    break
-
-            mod_info = RenpyImporter._ModuleInfo(
-                filename,
-                absolute_path,
-                is_package,
-                False)
-
-            yield mod_name, mod_info
-
-        if path and not seen_init:
-            absolute_path = None
-            for d in renpy.config.searchpath:
-                absolute = os.path.join(renpy.config.basedir, d, prefix)
-                if os.path.isdir(absolute):
-                    absolute_path = absolute
-                    break
-
-            yield ".".join(path), RenpyImporter._ModuleInfo(
-                prefix,
-                absolute_path,
-                True,
-                True)
-
-        for add_dir, files in dir_to_fn.items():
-            yield from self._visit_dir(*path, add_dir, files=files)
-
-    def _cache_entries(self) -> dict[str, _ModuleInfo]:
-        if self._finder_cache is not None:
-            return self._finder_cache
-
-        if not game_files:
-            scandirfiles()
-
-        self._finder_cache = dict(self._visit_dir(files=(
-            fn for _, fn in game_files
-            if fn.endswith(".py")
-            if not fn.endswith(("_ren.py", "_rpym.py")))))
-        return self._finder_cache
-
-    def _get_module_info(self, fullname: str) -> _ModuleInfo | None:
-        cache_entries = self._cache_entries()
-
-        for prefix in self.prefixes:
-            prefix = prefix.replace("/", ".")
-            if rv := cache_entries.get(prefix + fullname):
-                return rv
-
-        return None
-
-    # MetaPathFinder interface
-    def invalidate_caches(self):
-        self._finder_cache = None
-
-    def find_spec(self, fullname, path, target=None):
-        if module_info := self._get_module_info(fullname):
-            filename = module_info.absolute_path or module_info.filename
-
-            spec = importlib.machinery.ModuleSpec(
-                name=fullname,
-                loader=self,
-                is_package=module_info.is_package,
-            )
-
-            if module_info.absolute_path is not None:
-                spec.has_location = True
-
-            if module_info.is_namespace:
-                spec.submodule_search_locations = [filename]
-
-            elif module_info.is_package:
-                spec.submodule_search_locations = [filename.rpartition("/")[0]]
-
-            if not module_info.is_namespace:
-                spec.origin = filename
-                spec.cached = filename + "c"
-
-            return spec
-
-    # InspectLoader interface
-    def is_package(self, fullname: str) -> bool:
-        if module_info := self._get_module_info(fullname):
-            return module_info.is_package
-        else:
-            raise ImportError
-
-    def get_source(self, fullname: str) -> str | None:
-        module_info = self._get_module_info(fullname)
-        if module_info is None:
-            raise ImportError
-
-        if module_info.is_namespace:
-            return None
-
-        with load(module_info.filename, tl=False) as f:
-            bindata = f.read()
-
-        return importlib.util.decode_source(bindata)
-
-    def get_code(self, fullname: str):
-        module_info = self._get_module_info(fullname)
-        if module_info is None:
-            raise ImportError
-
-        filename = module_info.absolute_path or module_info.filename
-
-        if module_info.is_namespace:
-            return compile('', filename, 'exec', dont_inherit=True)
-
-        # TODO: add bytecode handling?
-
-        with load(module_info.filename, tl=False) as f:
-            source = f.read()
-
-        return self.source_to_code(source, filename)
-
-
-
-meta_backup = [ ]
-
-
-def add_python_directory(path: str):
-    """
-    :doc: other
-
-    Adds `path` to the list of paths searched for Python modules and packages.
-    The path should be a string relative to the game directory. This must be
-    called before an import statement.
-    """
-
-    for importer in sys.meta_path:
-        if isinstance(importer, RenpyImporter):
-            importer.add_prefix(path)
-
-
-def init_importer():
-    meta_backup[:] = sys.meta_path
-
-    sys.meta_path.insert(0, RenpyImporter())
-
-    add_python_directory("python-packages/")
-    add_python_directory("")
-
-
-def quit_importer():
-    sys.meta_path[:] = meta_backup
-=======
->>>>>>> 86a3e309
 
 # Auto-Reload
 
