--- conflicted
+++ resolved
@@ -542,13 +542,8 @@
 class DisplayableParser(Parser):
 
     def __init__(self, name, displayable, style, nchildren=0, scope=False,
-<<<<<<< HEAD
                  pass_context=False, imagemap=False, replaces=False, default_keywords=None,
-                 hotspot=False, default_properties=True, unique=False):
-=======
-                 pass_context=False, imagemap=False, replaces=False, default_keywords={},
                  hotspot=False, default_properties=True, unique=False): # type: (str, Callable, str, int|Literal["many"]|renpy.object.Sentinel, bool, bool, bool, bool, dict[str, Any], bool, bool, bool) -> None
->>>>>>> 91ecbb87
         """
         `scope`
             If true, the scope is passed into the displayable function as a keyword
