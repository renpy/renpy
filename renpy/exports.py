--- conflicted
+++ resolved
@@ -2832,34 +2832,31 @@
     t.daemon = True
     t.start()
 
-<<<<<<< HEAD
 def put_clipboard(string):
     """
     :doc: other
 
-    Put a string to clipboard. If this fail, return None.
+    Put a string to clipboard. If this fails, return None.
     """
     try:
         from pygame import scrap, locals
-        scrap.init()
         scrap.put(locals.SCRAP_TEXT, string)
         return True
-    except ImportError:
+    except:
         return None
 
 def get_clipboard():
     """
     :doc: other
 
-    Get a string from clipboard and return it. If this fail, return None.
+    Get a string from clipboard and return it. If this fails, return None.
     """
     try:
         from pygame import scrap, locals
-        scrap.init()
         return scrap.get(locals.SCRAP_TEXT)
-    except ImportError:
+    except:
         return None
-=======
+
 def cancel_gesture():
     """
     :doc: gesture
@@ -2869,4 +2866,3 @@
     """
 
     renpy.display.gesture.recognizer.cancel() # @UndefinedVariable
->>>>>>> 95e12cab
