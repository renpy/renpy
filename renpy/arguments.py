# Copyright 2004-2022 Tom Rothamel <pytom@bishoujo.us>
#
# Permission is hereby granted, free of charge, to any person
# obtaining a copy of this software and associated documentation files
# (the "Software"), to deal in the Software without restriction,
# including without limitation the rights to use, copy, modify, merge,
# publish, distribute, sublicense, and/or sell copies of the Software,
# and to permit persons to whom the Software is furnished to do so,
# subject to the following conditions:
#
# The above copyright notice and this permission notice shall be
# included in all copies or substantial portions of the Software.
#
# THE SOFTWARE IS PROVIDED "AS IS", WITHOUT WARRANTY OF ANY KIND,
# EXPRESS OR IMPLIED, INCLUDING BUT NOT LIMITED TO THE WARRANTIES OF
# MERCHANTABILITY, FITNESS FOR A PARTICULAR PURPOSE AND
# NONINFRINGEMENT. IN NO EVENT SHALL THE AUTHORS OR COPYRIGHT HOLDERS BE
# LIABLE FOR ANY CLAIM, DAMAGES OR OTHER LIABILITY, WHETHER IN AN ACTION
# OF CONTRACT, TORT OR OTHERWISE, ARISING FROM, OUT OF OR IN CONNECTION
# WITH THE SOFTWARE OR THE USE OR OTHER DEALINGS IN THE SOFTWARE.

# This file handles argument parsing. Argument parsing takes place in
# two phases. In the first phase, we only parse the arguments that are
# necessary to load the game, and run the init phase. The init phase
# can register commands and arguments. These arguments are parsed at
# the end of the init phase, before the game begins running, and can
# decide if the game runs or some other action occurs.

from __future__ import division, absolute_import, with_statement, print_function, unicode_literals
from renpy.compat import PY2, basestring, bchr, bord, chr, open, pystr, range, str, tobytes, unicode # *


import argparse
import os
import renpy

try:
    import site
<<<<<<< HEAD
    site._renpy_argv_emulation() # @UndefinedVariable
except Exception:
=======
    site._renpy_argv_emulation() # type: ignore
except:
>>>>>>> 33be897a
    pass

# A map from command name to a (function, flag) tuple. The flag is true if the
# function will parse command line arguments, and false otherwise.
commands = { }

# True if the command requires the display, false if it doesn't.
display = { }

# Commands that force compile to be set.
compile_commands = { "compile", "add_from", "merge_strings" }


class ArgumentParser(argparse.ArgumentParser):
    """
    Creates an argument parser that is capable of parsing the standard Ren'Py
    arguments, as well as arguments that are specific to a sub-command.
    """

    def __init__(self, second_pass=True, description=None, require_command=True):
        """
        Creates an argument parser.

        `second_pass`
            True if this is the second pass through argument parsing. (The pass
            that parses sub-commands.)

        `description`
            If supplied, this will be used as a description of the subcommand
            to run.
        """

        self.group = self

        argparse.ArgumentParser.__init__(self, description="The Ren'Py visual novel engine.", add_help=False)

        command_names = ", ".join(sorted(commands))

        if require_command:

            self.add_argument(
                "basedir",
                help="The base directory containing of the project to run. This defaults to the directory containing the Ren'Py executable.")

            self.add_argument(
                "command",
                help="The command to execute. Available commands are: " + command_names + ". Defaults to 'run'.")

        else:

            self.add_argument(
                "basedir",
                default='',
                nargs='?',
                help="The base directory containing of the project to run. This defaults to the directory containing the Ren'Py executable.")

            self.add_argument(
                "command",
                help="The command to execute. Available commands are: " + command_names + ". Defaults to 'run'.",
                nargs='?',
                default="run")

        self.add_argument(
            "--savedir", dest='savedir', default=None, metavar="DIRECTORY",
            help="The directory where saves and persistent data are placed.")

        self.add_argument(
            '--trace', dest='trace', action='store', default=0, type=int, metavar="LEVEL",
            help="The level of trace Ren'Py will log to trace.txt. (1=per-call, 2=per-line)")

        self.add_argument(
            "--version", action='version', version=renpy.version,
            help="Displays the version of Ren'Py in use.")

        self.add_argument(
            "--compile", action='store_true', dest='compile',
            help='Forces all .rpy scripts to be recompiled before proceeding.')

        self.add_argument(
            "--keep-orphan-rpyc", action="store_true",
            help="Prevents the compile command from deleting orphan rpyc files.")

        self.add_argument(
            "--lint", action="store_true", dest="lint",
            help=argparse.SUPPRESS)

        self.add_argument(
            "--errors-in-editor", action="store_true",
            help="Causes errors to open in a text editor.")

        self.add_argument(
            '--safe-mode', dest='safe_mode', action='store_true', default=False,
            help="Forces Ren'Py to start in safe mode, allowing the player to configure graphics.")

        dump = self.add_argument_group("JSON dump arguments", description="Ren'Py can dump information about the game to a JSON file. These options let you select the file, and choose what is dumped.")
        dump.add_argument("--json-dump", action="store", metavar="FILE", help="The name of the JSON file.")
        dump.add_argument("--json-dump-private", action="store_true", default=False, help="Include private names. (Names beginning with _.)")
        dump.add_argument("--json-dump-common", action="store_true", default=False, help="Include names defined in the common directory.")

        if second_pass:
            self.add_argument("-h", "--help", action="help", help="Displays this help message, then exits.")

            command = renpy.game.args.command # type: ignore
            self.group = self.add_argument_group("{0} command arguments".format(command), description)

    def add_argument(self, *args, **kwargs):
        if self.group is self:
            argparse.ArgumentParser.add_argument(self, *args, **kwargs)
        else:
            self.group.add_argument(*args, **kwargs)

    def parse_args(self, *args, **kwargs):
        rv = argparse.ArgumentParser.parse_args(self, *args, **kwargs)

        if rv.command in compile_commands:
            rv.compile = True

        if renpy.session.get("compile", False):
            rv.compile = True

        return rv

    def parse_known_args(self, *args, **kwargs):
        args, rest = argparse.ArgumentParser.parse_known_args(self, *args, **kwargs)

        if args.command in compile_commands:
            args.compile = True

        if renpy.session.get("compile", False):
            args.compile = True

        return args, rest


def run():
    """
    The default command, that (when called) leads to normal game startup.
    """

    ap = ArgumentParser(description="Runs the current project normally.", require_command=False)

    ap.add_argument(
        '--profile-display', dest='profile_display', action='store_true', default=False,
        help="If present, Ren'Py will report the amount of time it takes to draw the screen.")

    ap.add_argument(
        '--debug-image-cache', dest='debug_image_cache', action='store_true', default=False,
        help="If present, Ren'Py will log information regarding the contents of the image cache.")

    ap.add_argument(
        '--warp', dest='warp', default=None,
        help='This takes as an argument a filename:linenumber pair, and tries to warp to the statement before that line number.')

    args = renpy.game.args = ap.parse_args()

    if args.warp:
        renpy.warp.warp_spec = args.warp

    if args.profile_display: # @UndefinedVariable
        renpy.config.profile = True

    if args.debug_image_cache:
        renpy.config.debug_image_cache = True

    return True


def compile(): # @ReservedAssignment
    """
    This command forces the game script to be recompiled.
    """

    takes_no_arguments("Recompiles the game script.")

    return False


def quit(): # @ReservedAssignment
    """
    This command is used to quit without doing anything.
    """

    takes_no_arguments("Recompiles the game script.")

    return False


def rmpersistent():
    """
    This command is used to delete the persistent data.
    """

    takes_no_arguments("Deletes the persistent data.")

    renpy.loadsave.location.unlink_persistent() # type: ignore
    renpy.persistent.should_save_persistent = False

    return False


def register_command(name, function, uses_display=False):
    """
    Registers a command that can be invoked when Ren'Py is run on the command
    line. When the command is run, `function` is called with no arguments.

    If `function` needs to take additional command-line arguments, it should
    instantiate a renpy.arguments.ArgumentParser(), and then call parse_args
    on it. Otherwise, it should call renpy.arguments.takes_no_arguments().

    If `function` returns true, Ren'Py startup proceeds normally. Otherwise,
    Ren'Py will terminate when function() returns.

    `uses_display`
        If true, Ren'Py will initialize the display. If False, Ren'Py will
        use dummy video and audio drivers.
    """

    commands[name] = function
    display[name] = uses_display


def bootstrap():
    """
    Called during bootstrap to perform an initial parse of the arguments, ignoring
    unknown arguments. Returns the parsed arguments, and a list of unknown arguments.
    """

    ap = ArgumentParser(False, require_command=False)
    args, _rest = ap.parse_known_args()

    return args


def pre_init():
    """
    Called before init, to set up argument parsing.
    """

    register_command("run", run, True)
    register_command("lint", renpy.lint.lint)
    register_command("compile", compile)
    register_command("rmpersistent", rmpersistent)
    register_command("quit", quit)


def post_init():
    """
    Called after init, but before the game starts. This parses a command
    and its arguments. It then runs the command function, and returns True
    if execution should continue and False otherwise.
    """

    command = renpy.game.args.command # type: ignore

    if command == "run" and renpy.game.args.lint: # type: ignore
        command = "lint"

    if command not in commands:
        ArgumentParser().error("Command {0} is unknown.".format(command))

    if not display[command]:
        os.environ.setdefault("SDL_AUDIODRIVER", "dummy")
        os.environ.setdefault("SDL_VIDEODRIVER", "dummy")

    return commands[command]()


def takes_no_arguments(description=None):
    """
    Used to report that a command takes no arguments.
    """

    ArgumentParser(description=description).parse_args()<|MERGE_RESOLUTION|>--- conflicted
+++ resolved
@@ -36,13 +36,8 @@
 
 try:
     import site
-<<<<<<< HEAD
-    site._renpy_argv_emulation() # @UndefinedVariable
+    site._renpy_argv_emulation() # type: ignore
 except Exception:
-=======
-    site._renpy_argv_emulation() # type: ignore
-except:
->>>>>>> 33be897a
     pass
 
 # A map from command name to a (function, flag) tuple. The flag is true if the
