# Copyright 2004-2025 Tom Rothamel <pytom@bishoujo.us>
#
# Permission is hereby granted, free of charge, to any person
# obtaining a copy of this software and associated documentation files
# (the "Software"), to deal in the Software without restriction,
# including without limitation the rights to use, copy, modify, merge,
# publish, distribute, sublicense, and/or sell copies of the Software,
# and to permit persons to whom the Software is furnished to do so,
# subject to the following conditions:
#
# The above copyright notice and this permission notice shall be
# included in all copies or substantial portions of the Software.
#
# THE SOFTWARE IS PROVIDED "AS IS", WITHOUT WARRANTY OF ANY KIND,
# EXPRESS OR IMPLIED, INCLUDING BUT NOT LIMITED TO THE WARRANTIES OF
# MERCHANTABILITY, FITNESS FOR A PARTICULAR PURPOSE AND
# NONINFRINGEMENT. IN NO EVENT SHALL THE AUTHORS OR COPYRIGHT HOLDERS BE
# LIABLE FOR ANY CLAIM, DAMAGES OR OTHER LIABILITY, WHETHER IN AN ACTION
# OF CONTRACT, TORT OR OTHERWISE, ARISING FROM, OUT OF OR IN CONNECTION
# WITH THE SOFTWARE OR THE USE OR OTHER DEALINGS IN THE SOFTWARE.

# This file contains code responsible for managing the execution of a
# renpy object, as well as the context object.

<<<<<<< HEAD
# pyright: reportAttributeAccessIssue=false

from __future__ import (
    division,
    absolute_import,
    with_statement,
    print_function,
    unicode_literals,
)
from collections.abc import Iterable
from typing import Any, override
from renpy.compat import (
    PY2,
    basestring,
    bchr,
    bord,
    chr,
    open,
    pystr,
    range,
    round,
    str,
    tobytes,
    unicode,
)  # *
=======
from typing import TYPE_CHECKING, Callable

# FrameType can't be pickled!
if TYPE_CHECKING:
    from types import FrameType
>>>>>>> 373ef6d4

import sys
import time

import renpy

import ast as pyast

# The number of statements that have been run since the last infinite loop
# check.
il_statements = 0

# The deadline for reporting we're not in an infinite loop.
il_time = 0


def check_infinite_loop():
    global il_statements

    il_statements += 1

    if il_statements <= 1000:
        return

    il_statements = 0

    global il_time

    now = time.time()

    if now > il_time:
        il_time = now + 60
        raise Exception("Possible infinite loop.")

    if renpy.config.developer and (il_time > now + 60):
        il_time = now + 60

    return


def not_infinite_loop(delay: float):
    """
    :doc: other

    Resets the infinite loop detection timer to `delay` seconds.
    """

    # Give more time in non-developer mode, since computers can be crazy slow
    # and the player can't do much about it.
    if not renpy.config.developer:
        delay *= 5

    global il_time
    il_time = time.time() + delay


class Delete(object):
    pass


class PredictInfo(renpy.object.Object):
    """
    Not used anymore, but needed for backwards compatibility.
    """


class LineLogEntry(object):

    def __init__(self, filename: str, line: int, node: renpy.ast.Node, abnormal: Any):
        self.filename: str = filename
        self.line: int = line
        self.node_name: renpy.ast.NodeName = node.name
        self.abnormal: Any = abnormal

        for i in renpy.config.line_log_callbacks:
            i(self)

    @override
    def __eq__(self, other: Any):
        if not isinstance(other, LineLogEntry):
            return False

        return (
            (self.filename == other.filename)
            and (self.line == other.line)
            and (self.node_name is other.node_name)
        )

    @override
    def __ne__(self, other: Any):
        return not (self == other)

    @property
    def node(self):
        return renpy.game.script.lookup(self.node_name)


class Context(renpy.object.Object):
    """
    This is the context object which stores the current context
    of the game interpreter.

    @ivar current: The name of the node that is currently being
    executed.

    @ivar return_stack: A list of names of nodes that should be
    returned to when the return statement executes. (When a return
    occurs, the name is looked up, and name.text is then executed.)

    @ivar scene_lists: The scene lists associated with the current
    context.

    @ivar rollback: True if this context participates in rollbacks.

    @ivar runtime: The time spent in this context, in milliseconds.

    @ivar info: An object that is made available to user code. This object
    does participates in rollback.
    """

    __version__: int = 16

    nosave: list[str] = ["next_node"]

    next_node: renpy.ast.Node | None = None

    force_checkpoint: bool = False

    come_from_name = None
    come_from_label = None

    temporary_attributes = None

    deferred_translate_identifier = None

    predict_return_stack: list[Any] | None = None

<<<<<<< HEAD
    @override
=======
    exception_handler: Callable[[renpy.error.TracebackException], bool] | None

>>>>>>> 373ef6d4
    def __repr__(self):

        try:

            if self.current is not None:

                node = renpy.game.script.lookup(self.current)

                return "<Context: {}:{} {!r}>".format(
                    node.filename,
                    node.linenumber,
                    node.diff_info(),
                )

        except Exception:
            pass

        return "<Context>"

    def after_upgrade(self, version: int):
        if version < 1:
            self.scene_lists.image_predict_info = self.predict_info.images  # type: ignore

        if version < 2:
            self.abnormal: bool = False
            self.last_abnormal: bool = False

        if version < 3:
            self.music = {}

        if version < 4:
            self.interacting: bool = False

        if version < 5:
            self.modes: list[str] = renpy.revertable.RevertableList(["start"])
            self.use_modes: bool = True

        if version < 6:
            self.images = self.predict_info.images  # type: ignore

        if version < 7:
            self.init_phase: bool = False
            self.next_node = None

        if version < 8:
            self.defer_rollback = None

        if version < 9:
            self.translate_language: str | None = None
            self.translate_identifier: str | None = None

        if version < 10:
            self.exception_handler = None

        if version < 11:
            self.say_attributes = None

        if version < 13:
            self.line_log = []

        if version < 14:
            self.movie = {}

        if version < 15:
            self.abnormal_stack = [False] * len(self.return_stack)

        if version < 16:
            self.alternate_translate_identifier = None

    def __init__(self, rollback, context=None, clear: bool | list[str] = False):
        """
        `clear`
            True if we should clear out the context_clear_layers.
        """

        super(Context, self).__init__()

        self.current = None
        self.call_location_stack = []
        self.return_stack: list[str] = []

        # The value of abnormal at the time of the call.
        self.abnormal_stack = []

        # Two deeper then the return stack and call location stack.
        # 1 deeper is for the context top-level, 2 deeper is for
        # _args, _kwargs, and _return.
        self.dynamic_stack = [{}]

        self.rollback = rollback
        self.runtime: int = 0
        self.info: renpy.revertable.RevertableObject = (
            renpy.revertable.RevertableObject()
        )
        self.seen: bool = False

        # True if there has just been an abnormal transfer of control,
        # like the start of a context, a jump, or a call. (Returns are
        # considered to be normal.)
        #
        # Set directly by ast.Call and ast.Jump.
        self.abnormal = True

        # True if the last statement caused an abnormal transfer of
        # control.
        self.last_abnormal = False

        # A map from the name of a music channel to the MusicContext
        # object corresponding to that channel.
        self.music = {}

        # True if we're in the middle of a call to ui.interact. This
        # will cause Ren'Py to generate an error if we call ui.interact
        # again.
        self.interacting = False

        # True if we're in the init phase. (Isn't inherited.)
        self.init_phase = False

        # When deferring a rollback, the arguments to pass to renpy.exports.rollback.
        self.defer_rollback: tuple[int, bool] | None = None

        # The exception handler that is called when an exception occurs while executing
        # code. If None, a default handler is used. This is reset when run is called.
        self.exception_handler = None

        # The attributes that are used by the current say statement.
        self.say_attributes = None
        self.temporary_attributes = None

        # A list of lines that were run since the last time this log was
        # cleared.
        self.line_log: list[str] = []

        # Do we want to force a checkpoint before the next statement
        # executed?
        self.force_checkpoint = False

        # A map from a channel to the Movie playing on that channel.
        self.movie = {}

        if context:
            oldsl = context.scene_lists
            self.runtime = context.runtime

            vars(self.info).update(vars(context.info))

            self.music = dict(context.music)
            self.movie = dict(context.movie)

            self.images = renpy.display.image.ShownImageInfo(context.images)

        else:
            oldsl = None
            self.images = renpy.display.image.ShownImageInfo(None)

        self.scene_lists: renpy.display.scenelists.SceneLists = (
            renpy.display.scenelists.SceneLists(oldsl, self.images)
        )

        for i in renpy.config.context_copy_remove_screens:
            self.scene_lists.remove("screens", i, None)

        self.make_dynamic(
            [
                "_return",
                "_args",
                "_kwargs",
                "mouse_visible",
                "suppress_overlay",
                "_side_image_attributes",
            ]
        )
        self.dynamic_stack.append({})

        if clear:
            if clear is True:
                clear = renpy.config.context_clear_layers

            for i in clear:
                self.scene_lists.clear(layer=i)

        # A list of modes that the context has been in.
        self.modes = renpy.revertable.RevertableList(["start"])
        self.use_modes = True

        # The language we started with.
        self.translate_language = renpy.game.preferences.language  # type: ignore

        # The identifier of the current translate block.
        self.translate_identifier = None

        # The alternate identifier of the current translate block.
        self.alternate_translate_identifier = None

        # The translate identifier of the last say statement with
        # interact = False.
        self.deferred_translate_identifier = None

        # When adding something here, consider if it needs to be added in
        # renpy.rollback.Rollback.purge_unreachable.

    def replace_node(self, old: renpy.ast.Node, new: renpy.ast.Node):

        def replace_one(name: renpy.ast.NodeName):
            n = renpy.game.script.lookup(name)
            if n is old:
                return new.name

            return name

        self.current = replace_one(self.current)
        self.return_stack = [replace_one(i) for i in self.return_stack]

    def make_dynamic(self, names: Iterable[str], context: bool = False):
        """
        Makes the variable names listed in names dynamic, by backing up
        their current value (if not already dynamic in the current call).
        """

        if context:
            index = 0
        else:
            index = -1

        for i in names:

            if i in self.dynamic_stack[index]:
                continue

            name = i
            store = renpy.store.__dict__

            while "." in name:
                storename, _, name = name.partition(".")
                storemodule = store.get(storename, None)

                if not isinstance(storemodule, renpy.python.StoreModule):
                    raise Exception(
                        "{} is not a valid namespace.".format(i.rpartition(".")[0])
                    )

                store = storemodule.__dict__

            if name in store:
                self.dynamic_stack[index][i] = store[name]
            else:
                self.dynamic_stack[index][i] = Delete()

    def pop_dynamic(self):
        """
        Pops one level of the dynamic stack. Called when the return
        statement is run.
        """

        if not self.dynamic_stack:
            return

        dynamic = self.dynamic_stack.pop()

        for k, v in dynamic.items():
            store = renpy.store.__dict__

            while "." in k:
                namespace, _, k = k.partition(".")
                store = store[namespace].__dict__

            if isinstance(v, Delete):
                store.pop(k, None)
            else:
                store[k] = v

    def pop_all_dynamic(self):
        """
        Pops all levels of the dynamic stack. Called when we jump
        out of a context.
        """

        while self.dynamic_stack:
            self.pop_dynamic()

    def pop_dynamic_roots(self, roots):

        for dynamic in reversed(self.dynamic_stack):

            for k, v in dynamic.items():
                name = "store." + k

                if isinstance(v, Delete) and (name in roots):
                    del roots[name]
                else:
                    roots[name] = v

    def goto_label(self, node_name: renpy.ast.NodeName):
        """
        Sets the name of the node that will be run when this context
        next executes.
        """

        self.current: renpy.ast.NodeName = node_name

    def check_stacks(self):
        """
        Check and fix stack corruption.
        """

        if len(self.dynamic_stack) != len(self.return_stack) + 2:

            e = Exception(
                "Potential return stack corruption: dynamic={} return={}".format(
                    len(self.dynamic_stack), len(self.return_stack)
                )
            )

            while len(self.dynamic_stack) < len(self.return_stack) + 2:
                self.dynamic_stack.append({})

            while len(self.dynamic_stack) > len(self.return_stack) + 2:
                self.pop_dynamic()

            raise e

    def handle_exception(self):
        """
        Handles exception that is currently on a fly.
        """

        e = sys.exception()
        if e is None:
            return

        # Base exceptions are not handled.
        elif not isinstance(e, Exception):
            raise

        te = renpy.error.report_exception(e, editor=False)

        # Local exception handler, if any. This should handle all cases
        # of the exception.
        if self.exception_handler is not None:
            self.exception_handler(te)
            return

        # Creator-defined exception handler. Returns True
        # if exception handled.
        if renpy.config.exception_handler is not None:
            try:
                # Before 8.4 it was a function that takes 3 strings.
                import inspect
                inspect.signature(renpy.config.exception_handler).bind(te)

            except TypeError:
                if not renpy.config.exception_handler(*te): # type: ignore
                    return

            else:
                if not renpy.config.exception_handler(te):
                    return

        # RenPy default exception handler. Returns True
        # if exception NOT handled.
        renpy.display.error.report_exception(te)

    def report_traceback(self, name: str, last: bool):

        if last:
            return

        rv = []

        for i in self.call_location_stack:
            try:
                node = renpy.game.script.lookup(i)
                if not node.filename.replace("\\", "/").startswith("common/"):
                    rv.append((node.filename, node.linenumber, "script call", None))
            except Exception:
                pass

        try:
            node = renpy.game.script.lookup(self.current)
            if not node.filename.replace("\\", "/").startswith("common/"):
                rv.append((node.filename, node.linenumber, "script", None))
        except Exception:
            pass

        return rv

    def report_coverage(self, node):
        """
        Execs a python pass statement on the line of code corresponding to
        `node`. This indicates to python coverage tools that this line has
        been executed.
        """

        ps = pyast.Pass(lineno=node.linenumber, col_offset=0)
        module = pyast.Module(body=[ps], type_ignores=[])
        code = compile(module, node.filename, "exec")
        exec(code)

    def come_from(self, name, label):
        """
        When control reaches name, call label. Only for internal use.
        """

        self.come_from_name = name
        self.come_from_label = label

    def run(self, node=None):
        """
        Executes as many nodes as possible in the current context. If the
        node argument is given, starts executing from that node. Otherwise,
        looks up the node given in self.current, and executes from there.
        """

        self.exception_handler = None

        self.abnormal = True

        if node is None:
            node = renpy.game.script.lookup(self.current)

        developer = renpy.config.developer
        tracing = sys.gettrace() is not None

        # Is this the first time through the loop?
        first = True

        while node:

            if node.name == self.come_from_name:
                self.come_from_name = None
                node = self.call(self.come_from_label, return_site=node.name)
                self.make_dynamic(["_return", "_begin_rollback"])
                renpy.store._begin_rollback = False

            this_node = node
            type_node_name = type(node).__name__

            renpy.plog(
                1,
                "--- start {} ({}:{})",
                type_node_name,
                node.filename,
                node.linenumber,
            )

            self.current = node.name
            self.last_abnormal = self.abnormal
            self.abnormal = False
            self.defer_rollback = None

            if renpy.config.line_log:
                ll_entry = LineLogEntry(
                    node.filename, node.linenumber, node, self.last_abnormal
                )

                if ll_entry not in self.line_log:
                    self.line_log.append(ll_entry)

            if not renpy.store._begin_rollback:
                update_rollback = False
                force_rollback = False
            elif first or self.force_checkpoint or (node.rollback == "force"):
                update_rollback = True
                force_rollback = True
            elif not renpy.config.all_nodes_rollback and (node.rollback == "never"):
                update_rollback = False
                force_rollback = False
            else:
                update_rollback = True
                force_rollback = False

            # Force a new rollback to start to match things in the forward log.
            if renpy.game.log.forward and renpy.game.log.forward[0][0] == node.name:
                update_rollback = True
                force_rollback = True

            first = False

            if update_rollback:

                if self.rollback and renpy.game.log:
                    renpy.game.log.begin(force=force_rollback)

                if self.rollback and self.force_checkpoint:
                    renpy.game.log.force_checkpoint = True
                    self.force_checkpoint = False

            self.seen = False

            renpy.test.testexecution.take_name(self.current)

            try:
                try:
                    check_infinite_loop()

                    if tracing:
                        self.report_coverage(node)

                    renpy.game.exception_info = "While running game code:"

                    self.next_node = None

                    renpy.plog(
                        2,
                        "    before execute {} ({}:{})",
                        type_node_name,
                        node.filename,
                        node.linenumber,
                    )

                    node.execute()

                    renpy.plog(
                        2,
                        "    after execute {} ({}:{})",
                        type_node_name,
                        node.filename,
                        node.linenumber,
                    )

                    if developer and self.next_node:
                        self.check_stacks()

                except renpy.game.CONTROL_EXCEPTIONS:

                    # An exception ends the current translation.
                    self.translate_interaction = None

                    raise

                except Exception:
                    self.translate_interaction = None

<<<<<<< HEAD
                    short, full, traceback_fn = renpy.error.report_exception(
                        e, editor=False
                    )

                    reraise = True
                    try:
                        # Local exception handler, if any.
                        if self.exception_handler is not None:
                            self.exception_handler(short, full, traceback_fn)
                            reraise = False

                        # Creator-defined exception handler. Returns True
                        # if exception handled.
                        elif renpy.config.exception_handler is not None:
                            reraise = not renpy.config.exception_handler(
                                short, full, traceback_fn
                            )

                        # RenPy default exception handler. Returns True
                        # if exception NOT handled.
                        if reraise:
                            reraise = renpy.display.error.report_exception(
                                short, full, traceback_fn
                            )

                    except renpy.game.CONTROL_EXCEPTIONS:
                        raise
                    except Exception:
                        pass

                    # Raise original exception.
                    if reraise:
                        raise
=======
                    # This could raise CONTROL_EXCEPTIONS that are handled
                    # as if it happened in node execute. Other exceptions
                    # are chained to original and reported after program exit.
                    self.handle_exception()
>>>>>>> 373ef6d4

                node = self.next_node

            except renpy.game.JumpException as e:
                node = renpy.game.script.lookup(e.args[0])
                self.abnormal = True

            except renpy.game.CallException as e:

                if e.from_current:
                    return_site = getattr(node, "statement_start", node).name
                else:
                    if self.next_node is None:
                        raise Exception(
                            "renpy.call can't be used when the next node is undefined."
                        )
                    return_site = self.next_node.name

                node = self.call(e.label, return_site=return_site)
                self.abnormal = True
                renpy.store._args = e.args
                renpy.store._kwargs = e.kwargs

            if self.seen:
                if renpy.exports.is_seen_allowed():
                    if renpy.config.hash_seen:
                        seen_key = renpy.astsupport.hash64(self.current)
                    else:
                        seen_key = self.current

                    renpy.game.persistent._seen_ever[seen_key] = True  # type: ignore
                    renpy.game.seen_session[seen_key] = True

            renpy.plog(
                2,
                "    end {} ({}:{})",
                type_node_name,
                this_node.filename,
                this_node.linenumber,
            )

        if self.rollback and renpy.game.log:
            renpy.game.log.complete()

    def mark_seen(self):
        """
        Marks the current statement as one that has been seen by the user.
        """

        self.seen = True

    def call(self, label, return_site=None):
        """
        Calls the named label.
        """

        if not self.current:
            raise Exception("Context not capable of executing Ren'Py code.")

        if return_site is None:
            return_site = self.current

        self.call_location_stack.append(self.current)

        self.return_stack.append(return_site)
        self.dynamic_stack.append({})
        self.abnormal_stack.append(self.last_abnormal)
        self.current = label

        self.make_dynamic(["_args", "_kwargs"])
        renpy.store._args = None
        renpy.store._kwargs = None

        return renpy.game.script.lookup(label)

    def pop_call(self):
        """
        Blindly pops the top call record from the stack.
        """

        if not self.return_stack:
            if renpy.config.developer:
                raise Exception("No call on call stack.")

            return

        self.return_stack.pop()
        self.call_location_stack.pop()
        self.pop_dynamic()
        self.abnormal_stack.pop()

    def lookup_return(self, pop=True):
        """
        Returns the node to return to, or None if there is no
        such node.
        """

        while self.return_stack:

            node = None

            if renpy.game.script.has_label(self.return_stack[-1]):
                node = renpy.game.script.lookup(self.return_stack[-1])
            elif renpy.game.script.has_label(self.call_location_stack[-1]):
                node = renpy.game.script.lookup(self.call_location_stack[-1]).next

            if node is None:

                if not pop:
                    return None

                # If we can't find anything, try to recover.

                if renpy.config.return_not_found_label:

                    while len(self.return_stack) > 1:
                        self.pop_call()

                    node = renpy.game.script.lookup(renpy.config.return_not_found_label)

                else:

                    if renpy.config.developer:
                        raise Exception(
                            "Could not find return label {!r}.".format(
                                self.return_stack[-1]
                            )
                        )

                    self.return_stack.pop()
                    self.call_location_stack.pop()
                    self.pop_dynamic()
                    self.abnormal = self.abnormal_stack.pop()

                    continue

            if pop:
                self.return_stack.pop()
                self.call_location_stack.pop()
                self.abnormal = self.abnormal_stack.pop()

            return node

        return None

    def rollback_copy(self):
        """
        Makes a copy of this object, suitable for rolling back to.
        """

        rv = Context(self.rollback, self)
        rv.call_location_stack = self.call_location_stack[:]
        rv.return_stack = self.return_stack[:]
        rv.dynamic_stack = [i.copy() for i in self.dynamic_stack]
        rv.current = self.current

        rv.runtime = self.runtime
        rv.info = self.info

        rv.translate_language = self.translate_language
        rv.translate_identifier = self.translate_identifier

        rv.abnormal = self.abnormal
        rv.last_abnormal = self.last_abnormal
        rv.abnormal_stack = list(self.abnormal_stack)

        rv.interacting = False

        return rv

    def predict_call(
        self, label: str, return_site: str | renpy.ast.NodeName
    ) -> renpy.ast.Node:
        """
        This is called by the prediction code to indicate that a call to
        `label` will occur.

        `return_site`
            The name of the return site to push on the predicted return
            stack.

        Returns the node corresponding to `label`
        """

        self.predict_return_stack = list(self.predict_return_stack or [])  # type: ignore
        self.predict_return_stack.append(return_site)

        return renpy.game.script.lookup(label)

    def predict_return(self):
        """
        This predicts that a return will occur.

        It returns the node we predict will be returned to.
        """

        if not self.predict_return_stack:
            return None

        self.predict_return_stack = list(self.predict_return_stack)
        label = self.predict_return_stack.pop()

        return renpy.game.script.lookup(label)

    def predict(self):
        """
        Performs image prediction, calling the given callback with each
        images that we predict to be loaded, in the rough order that
        they will be potentially loaded.
        """

        if not self.current:
            return

        if renpy.config.predict_statements_callback is None:
            return

        old_images = self.images

        # A worklist of (node, images, return_stack) tuples.
        nodes = []

        # The set of nodes we've seen. (We only consider each node once.)
        seen = set()

        # Find the roots.
        for label in renpy.config.predict_statements_callback(self.current):

            if not renpy.game.script.has_label(label):
                continue

            node = renpy.game.script.lookup(label)

            if node in seen:
                continue

            nodes.append((node, self.images, self.return_stack))
            seen.add(node)

        # Predict statements.
        for i in range(0, renpy.config.predict_statements):

            if i >= len(nodes):
                break

            node, images, return_stack = nodes[i]

            self.images = renpy.display.image.ShownImageInfo(images)
            self.predict_return_stack = return_stack

            try:

                for n in node.predict():
                    if n is None:
                        continue

                    if n not in seen:
                        nodes.append((n, self.images, self.predict_return_stack))
                        seen.add(n)

            except Exception:

                if renpy.config.debug_prediction:
                    import traceback

                    print("While predicting images.")
                    traceback.print_exc()
                    print()

            self.images = old_images
            self.predict_return_stack = None

            yield True

        yield False

    def seen_current(self, ever: bool):
        """
        Returns a true value if we have finished the current statement
        at least once before.

        @param ever: If True, we're checking to see if we've ever
        finished this statement. If False, we're checking to see if
        we've finished this statement in the current session.
        """

        if not self.current:
            return False

        if ever:
            seen = renpy.game.persistent._seen_ever  # type: ignore
        else:
            seen = renpy.game.seen_session

        return (self.current in seen) or (renpy.astsupport.hash64(self.current) in seen)

    def do_deferred_rollback(self):
        """
        Called to cause deferred rollback to occur.
        """

        if not self.defer_rollback:
            return

        force, checkpoints = self.defer_rollback

        self.defer_rollback = None

        renpy.exports.rollback(bool(force), checkpoints)

    def get_return_stack(self):
        return list(self.return_stack)

    def set_return_stack(self, return_stack: Iterable[str]):
        self.return_stack = list(return_stack)

        while len(self.call_location_stack) > len(self.return_stack):
            self.call_location_stack.pop()

            d = self.dynamic_stack.pop()
            d.update(self.dynamic_stack[-1])
            self.dynamic_stack[-1] = d

        while len(self.call_location_stack) < len(self.return_stack):
            self.call_location_stack.append("unknown location")
            self.dynamic_stack.append({})


def run_context(top: bool):
    """
    Runs the current context until it can't be run anymore, while handling
    the RestartContext and RestartTopContext exceptions.
    """

    if renpy.config.context_callback is not None:
        renpy.config.context_callback()

    while True:

        context = renpy.game.context()

        try:

            context.run()

            rv = renpy.store._return

            context.pop_all_dynamic()

            return rv

        except renpy.game.RestartContext:
            continue

        except renpy.game.RestartTopContext:
            if top:
                continue

            else:
                raise

        except Exception:
            context.pop_all_dynamic()
            raise


def reset_all_contexts():
    """
    :doc: context

    This pops all contexts off the context stack, resetting the dynamic variables
    as it does so. When this is done, a new context is created, the current statement
    ends, and the game continues from the next statement. This will put Ren'Py
    into the state it was at startup, with the exception of data and the start
    point.

    This can be used to reset everything about the game - shown image, playing music,
    etc, as if the game started from the beginning.

    Because of how completely this resets Ren'Py, this function immediately ends the
    current statement.

    This is mainly intended for use in an after_load label, where it can bring the
    game back to the state it was in when it started. It's then up to the game to
    re-establish the scene, music, etc, and it can then jump to the label it wants
    to continue at.
    """

    old = renpy.game.context()

    if old.next_node is None:
        raise Exception(
            "The renpy.reset_all_contexts function can only be called as the last thing in a python statement."
        )

    while renpy.game.contexts:
        c = renpy.game.contexts.pop()
        c.pop_all_dynamic()

    c = Context(True)
    c.goto_label(old.next_node.name)

    renpy.game.contexts.append(c)
    raise renpy.game.RestartTopContext()<|MERGE_RESOLUTION|>--- conflicted
+++ resolved
@@ -22,39 +22,11 @@
 # This file contains code responsible for managing the execution of a
 # renpy object, as well as the context object.
 
-<<<<<<< HEAD
-# pyright: reportAttributeAccessIssue=false
-
-from __future__ import (
-    division,
-    absolute_import,
-    with_statement,
-    print_function,
-    unicode_literals,
-)
-from collections.abc import Iterable
-from typing import Any, override
-from renpy.compat import (
-    PY2,
-    basestring,
-    bchr,
-    bord,
-    chr,
-    open,
-    pystr,
-    range,
-    round,
-    str,
-    tobytes,
-    unicode,
-)  # *
-=======
-from typing import TYPE_CHECKING, Callable
+from typing import TYPE_CHECKING, Any, Callable, override
 
 # FrameType can't be pickled!
 if TYPE_CHECKING:
     from types import FrameType
->>>>>>> 373ef6d4
 
 import sys
 import time
@@ -192,12 +164,9 @@
 
     predict_return_stack: list[Any] | None = None
 
-<<<<<<< HEAD
+    exception_handler: Callable[[renpy.error.TracebackException], bool] | None
+
     @override
-=======
-    exception_handler: Callable[[renpy.error.TracebackException], bool] | None
-
->>>>>>> 373ef6d4
     def __repr__(self):
 
         try:
@@ -732,46 +701,10 @@
                 except Exception:
                     self.translate_interaction = None
 
-<<<<<<< HEAD
-                    short, full, traceback_fn = renpy.error.report_exception(
-                        e, editor=False
-                    )
-
-                    reraise = True
-                    try:
-                        # Local exception handler, if any.
-                        if self.exception_handler is not None:
-                            self.exception_handler(short, full, traceback_fn)
-                            reraise = False
-
-                        # Creator-defined exception handler. Returns True
-                        # if exception handled.
-                        elif renpy.config.exception_handler is not None:
-                            reraise = not renpy.config.exception_handler(
-                                short, full, traceback_fn
-                            )
-
-                        # RenPy default exception handler. Returns True
-                        # if exception NOT handled.
-                        if reraise:
-                            reraise = renpy.display.error.report_exception(
-                                short, full, traceback_fn
-                            )
-
-                    except renpy.game.CONTROL_EXCEPTIONS:
-                        raise
-                    except Exception:
-                        pass
-
-                    # Raise original exception.
-                    if reraise:
-                        raise
-=======
                     # This could raise CONTROL_EXCEPTIONS that are handled
                     # as if it happened in node execute. Other exceptions
                     # are chained to original and reported after program exit.
                     self.handle_exception()
->>>>>>> 373ef6d4
 
                 node = self.next_node
 
