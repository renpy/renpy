<<<<<<< HEAD
﻿init 1000000 python:
=======
﻿python early:
    config.generating_documentation = True

init 1000000 python:
>>>>>>> 6bc50d64
    import doc
    import shaderdoc

    del object.__init__

    srcdir = 'source'
    if os.path.isdir('sphinx') and os.path.split(os.getcwd())[-1] == 'renpy':
        srcdir = os.path.join('sphinx', 'source') # ran from renpy/. cwd using sphinx in-game project

    incdir = os.path.join(srcdir, 'inc')

    shaderdoc.shaders(incdir=incdir)

    doc.scan_section("", renpy.store)
    doc.scan_section("renpy.", renpy)
    doc.scan_section("renpy.music.", renpy.music)
    doc.scan_section("theme.", theme)
    doc.scan_section("layout.", layout)
    doc.scan_section("define.", define)
    doc.scan_section("ui.", ui)
    doc.scan_section("im.", im)
    doc.scan_section("im.matrix.", im.matrix)
    doc.scan_section("build.", build)
    doc.scan_section("updater.", updater)
    doc.scan_section("iap.", iap)
    doc.scan_section("achievement.", achievement)
    doc.scan_section("gui.", gui)
    doc.scan_section("layeredimage.", layeredimage)
    doc.scan_section("Matrix.", Matrix)

    doc.write_line_buffer(incdir=incdir)
    doc.write_keywords(srcdir=srcdir)

    doc.scan_docs(srcdir=srcdir, incdir=incdir)
    doc.write_reserved(doc.builtins, os.path.join(incdir, "reserved_builtins"), False)
    doc.write_reserved(store, os.path.join(incdir, "reserved_renpy"), True)

    doc.write_pure_const(incdir=incdir)

    doc.write_easings(_warper, incdir=incdir)

    doc.write_tq(srcdir=srcdir)

    doc.check_dups()

    console_commands = _console.help(None, True).replace("\n ", "\n\n* ")
    with open(os.path.join(incdir, "console_commands"), "w") as f:
        f.write(console_commands)

    raise SystemExit<|MERGE_RESOLUTION|>--- conflicted
+++ resolved
@@ -1,11 +1,7 @@
-<<<<<<< HEAD
-﻿init 1000000 python:
-=======
 ﻿python early:
     config.generating_documentation = True
 
 init 1000000 python:
->>>>>>> 6bc50d64
     import doc
     import shaderdoc
 
