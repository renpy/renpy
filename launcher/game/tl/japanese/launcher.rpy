--- conflicted
+++ resolved
@@ -2157,9 +2157,6 @@
     # game/updater.rpy:79
     old "A nightly build of fixes to the release version of Ren'Py."
     # Automatic translation.
-<<<<<<< HEAD
-    new "Ren'Py のリリース版に対する修正を行ったナイトリービルドです。"
-=======
     new "Ren'Py のリリース版に対する修正を行ったナイトリービルドです。"
 
     # game/androidstrings.rpy:46
@@ -2292,5 +2289,4 @@
 
     # game/updater.rpy:78
     old "Nightly Fix (Ren'Py 7, Python 2)"
-    new "Nightly Fix (Ren'Py 7, Python 2)"
->>>>>>> 63cb631d
+    new "Nightly Fix (Ren'Py 7, Python 2)"