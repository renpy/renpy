--- conflicted
+++ resolved
@@ -1453,15 +1453,9 @@
     old "Custom theme"
     new "Ustomcay hemetay"
 
-<<<<<<< HEAD
-    # game/preferences.rpy:256
+    # game/preferences.rpy:289
     old "Information about creating a custom theme can be found {a=[skins_url]}in the Ren'Py Documentation{/a}."
     new "Nformationiay aboutay reatingcay aay ustomcay hemetay ancay ebay oundfay {a=[skins_url]}inay hetay Enray'Ypay Ocumentationday{/a}."
-=======
-    # game/preferences.rpy:289
-    old "Information about creating a custom theme can be found {a=https://www.renpy.org/doc/html/skins.html}in the Ren'Py Documentation{/a}."
-    new "Nformationiay aboutay reatingcay aay ustomcay hemetay ancay ebay oundfay {a=https://www.renpy.org/doc/html/skins.html}inay hetay Enray'Ypay Ocumentationday{/a}."
->>>>>>> 63cb631d
 
     # game/preferences.rpy:306
     old "Install Libraries:"
