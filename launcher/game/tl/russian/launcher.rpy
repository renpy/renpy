--- conflicted
+++ resolved
@@ -2094,9 +2094,6 @@
     # game/updater.rpy:79
     old "A nightly build of fixes to the release version of Ren'Py."
     # Automatic translation.
-<<<<<<< HEAD
-    new "Ночная сборка исправлений к релизной версии Ren'Py."
-=======
     new "Ночная сборка исправлений к релизной версии Ren'Py."
 
     # game/androidstrings.rpy:46
@@ -2229,5 +2226,4 @@
 
     # game/updater.rpy:78
     old "Nightly Fix (Ren'Py 7, Python 2)"
-    new "Ежедневные исправления (Ren'Py 7, Python 2)"
->>>>>>> 63cb631d
+    new "Ежедневные исправления (Ren'Py 7, Python 2)"